# Changelog

## Unreleased changes

Release notes:

Major changes:

Behavior changes:

Other enhancements:

* Add`support for `system-ghc` and `install-ghc` fields to `stack config set` command.

Bug fixes:

* Add proper support for non-ASCII characters in file paths for the `sdist` command.
  See [#2549](https://github.com/commercialhaskell/stack/issues/2549)

## 1.2.0

Release notes:

* The fix for
  [#2175](https://github.com/commercialhaskell/stack/issues/2175)
  entails that stack must perform a full clone of a large Git repo of
  Hackage meta-information. The total download size is about 200 MB.
  Please be aware of this when upgrading your stack installation.
* On many Un*x systems, stack can now be installed with a simple
  one-liner: `wget -qO- https://get.haskellstack.org/ | sh`
* 64-bit GHC bindists have been built for Linux systems with
  libtinfo6/libncurses6 (such as Fedora 24 and Arch Linux), and `stack setup`
  will detect when to use them.

Major changes:

* Add `stack hoogle` command.
  [#55](https://github.com/commercialhaskell/stack/issues/55)
* Support for absolute file path in `url` field of `setup-info` or `--ghc-bindist`
* Add support for rendering GHCi scripts targeting different GHCi like
  applications
  [#2457](https://github.com/commercialhaskell/stack/pull/2457)

Behavior changes:

* Remove `stack ide start` and `stack ide load-targets` commands.
  [#2178](https://github.com/commercialhaskell/stack/issues/2178)
* Support .buildinfo files in `stack ghci`.
  [#2242](https://github.com/commercialhaskell/stack/pull/2242)
* Support -ferror-spans syntax in GHC error messages.
* Avoid unpacking ghc to `/tmp`
  [#996](https://github.com/commercialhaskell/stack/issues/996)
* The Linux `gmp4` GHC bindist is no longer considered a full-fledged GHC
  variant and can no longer be specified using the `ghc-variant` option,
  and instead is treated more like a slightly different platform.

Other enhancements:

<<<<<<< HEAD
* Nix & docker can be activated at the same time, in order to run stack in a nix-shell
  in a container, preferably from an image already containing the nix dependencies
  in its /nix/store
=======
* Use the `store` package for binary serialization of most caches.
* Only require minor version match for Docker stack exe.
  This way, we can make patch releases for version bounds and similar
  build issues without needing to upload new binaries for Docker.
>>>>>>> a2c4141b
* Stack/Nix: Passes the right ghc derivation as an argument to the `shell.nix` when a
  custom `shell.nix` is used
  See [#2243](https://github.com/commercialhaskell/stack/issues/2243)
* Stack/Nix: Sets `LD_LIBRARY_PATH` so packages using C libs for Template Haskell can work
  (See _e.g._ [this HaskellR issue](https://github.com/tweag/HaskellR/issues/253))
<<<<<<< HEAD
* Stack/nix: Dependencies can be added as nix GC roots, so they are not removed
  when running `nix-collect-garbage`
=======
>>>>>>> a2c4141b
* Parse CLI arguments and configuration files into less permissive types,
  improving error messages for bad inputs.
  [#2267](https://github.com/commercialhaskell/stack/issues/2267)
* Add the ability to explictly specify a gcc executable.
  [#593](https://github.com/commercialhaskell/stack/issues/593)
* Nix: No longer uses LTS mirroring in nixpkgs. Gives to nix-shell a derivation
  like `haskell.compiler.ghc801`
  See [#2259](https://github.com/commercialhaskell/stack/issues/2259)
* Perform some subprocesses during setup concurrently, slightly speeding up most
  commands. [#2346](https://github.com/commercialhaskell/stack/pull/2346)
* `stack setup` no longer unpacks to the system temp dir on posix systems.
  [#996](https://github.com/commercialhaskell/stack/issues/996)
* `stack setup` detects libtinfo6 and ncurses6 and can download alternate GHC
  bindists [#257](https://github.com/commercialhaskell/stack/issues/257)
  [#2302](https://github.com/commercialhaskell/stack/issues/2302).
* `stack setup` detects Linux ARMv7 downloads appropriate GHC bindist
  [#2103](https://github.com/commercialhaskell/stack/issues/2103)
* Custom `stack` binaries list dependency versions in output for `--version`.
  See [#2222](https://github.com/commercialhaskell/stack/issues/2222)
  and [#2450](https://github.com/commercialhaskell/stack/issues/2450).
* Use a pretty printer to output dependency resolution errors.
  [#1912](https://github.com/commercialhaskell/stack/issues/1912)
* Remove the `--os` flag
  [#2227](https://github.com/commercialhaskell/stack/issues/2227)
* Add 'netbase' and 'ca-certificates' as dependency for .deb packages.
  [#2293](https://github.com/commercialhaskell/stack/issues/2293).
* Add `stack ide targets` command.
* Enhance debug logging with subprocess timings.
* Pretty-print YAML parse errors
  [#2374](https://github.com/commercialhaskell/stack/issues/2374)
* Clarify confusing `stack setup` output
  [#2314](https://github.com/commercialhaskell/stack/issues/2314)
* Delete `Stack.Types` multimodule to improve build times
  [#2405](https://github.com/commercialhaskell/stack/issues/2405)
* Remove spurious newlines in build logs
  [#2418](https://github.com/commercialhaskell/stack/issues/2418)
* Interpreter: Provide a way to hide implicit packages
  [#1208](https://github.com/commercialhaskell/stack/issues/1208)
* Check executability in exec lookup
  [#2489](https://github.com/commercialhaskell/stack/issues/2489)

Bug fixes:

* Fix cabal warning about use of a deprecated cabal flag
  [#2350](https://github.com/commercialhaskell/stack/issues/2350)
* Support most executable extensions on Windows
  [#2225](https://github.com/commercialhaskell/stack/issues/2225)
* Detect resolver change in `stack solver`
  [#2252](https://github.com/commercialhaskell/stack/issues/2252)
* Fix a bug in docker image creation where the wrong base image was
  selected
  [#2376](https://github.com/commercialhaskell/stack/issues/2376)
* Ignore special entries when unpacking tarballs
  [#2361](https://github.com/commercialhaskell/stack/issues/2361)
* Fixes src directory pollution of `style.css` and `highlight.js` with GHC 8's
  haddock [#2429](https://github.com/commercialhaskell/stack/issues/2429)
* Handle filepaths with spaces in `stack ghci`
  [#2266](https://github.com/commercialhaskell/stack/issues/2266)
* Apply ghc-options to snapshot packages
  [#2289](https://github.com/commercialhaskell/stack/issues/2289)
* stack sdist: Fix timestamp in tarball
  [#2394](https://github.com/commercialhaskell/stack/pull/2394)
* Allow global Stack arguments with a script
  [#2316](https://github.com/commercialhaskell/stack/issues/2316)
* Inconsistency between ToJSON and FromJSON instances of PackageLocation
  [#2412](https://github.com/commercialhaskell/stack/pull/2412)
* Perform Unicode normalization on filepaths
  [#1810](https://github.com/commercialhaskell/stack/issues/1810)
* Solver: always keep ghc wired-in as hard constraints
  [#2453](https://github.com/commercialhaskell/stack/issues/2453)
* Support OpenBSD's tar where possible, require GNU tar for xz support
  [#2283](https://github.com/commercialhaskell/stack/issues/2283)
* Fix using --coverage with Cabal-1.24
  [#2424](https://github.com/commercialhaskell/stack/issues/2424)
* When marking exe installed, remove old version
  [#2373](https://github.com/commercialhaskell/stack/issues/2373)
* Stop truncating all-cabal-hashes git repo
  [#2175](https://github.com/commercialhaskell/stack/issues/2175)
* Handle non-ASCII filenames on Windows
  [#2491](https://github.com/commercialhaskell/stack/issues/2491)
* Avoid using multiple versions of a package in script interpreter
  by passing package-id to ghc/runghc
  [#1957](https://github.com/commercialhaskell/stack/issues/1957)
* Only pre-load compiler version when using nix integration
  [#2459](https://github.com/commercialhaskell/stack/issues/2459)
* Solver: parse cabal errors also on Windows
  [#2502](https://github.com/commercialhaskell/stack/issues/2502)
* Allow exec and ghci commands in interpreter mode.
  Scripts can now automatically open in the repl by using `exec ghci`
  instead of `runghc` in the shebang command.
  [#2510](https://github.com/commercialhaskell/stack/issues/2510)
* Now consider a package to be dirty when an extra-source-file is changed.
  See [#2040](https://github.com/commercialhaskell/stack/issues/2040)

## 1.1.2

Release notes:

* Official FreeBSD binaries are
  [now available](http://docs.haskellstack.org/en/stable/install_and_upgrade/#freebsd)
  [#1253](https://github.com/commercialhaskell/stack/issues/1253).

Major changes:

* Extensible custom snapshots implemented. These allow you to define snapshots
which extend other snapshots. See
[#863](https://github.com/commercialhaskell/stack/issues/863). Local file custom
snapshots can now be safely updated without changing their name.  Remote custom
snapshots should still be treated as immutable.

Behavior changes:

* `stack path --compiler` was added in the last release, to yield a path to the
  compiler. Unfortunately, `--compiler` is a global option that is useful to use
  with `stack path`. The same functionality is now provided by `stack path
  --compiler-exe`. See
  [#2123](https://github.com/commercialhaskell/stack/issues/2123)
* For packages specified in terms of a git or hg repo, the hash used in the
  location has changed.  This means that existing downloads from older stack
  versions won't be used.  This is a side-effect of the fix to
  [#2133](https://github.com/commercialhaskell/stack/issues/2133)
* `stack upgrade` no longer pays attention to local stack.yaml files, just the
  global config and CLI options.
  [#1392](https://github.com/commercialhaskell/stack/issues/1392)
* `stack ghci` now uses `:add` instead of `:load`, making it potentially work
  better with user scripts. See
  [#1888](https://github.com/commercialhaskell/stack/issues/1888)

Other enhancements:

* Grab Cabal files via Git SHA to avoid regressions from Hackage revisions
  [#2070](https://github.com/commercialhaskell/stack/pull/2070)
* Custom snapshots now support `ghc-options`.
* Package git repos are now re-used rather than re-cloned. See
  [#1620](https://github.com/commercialhaskell/stack/issues/1620)
* `DESTDIR` is filtered from environment when installing GHC. See
  [#1460](https://github.com/commercialhaskell/stack/issues/1460)
* `stack haddock` now supports `--hadock-arguments`. See
  [#2144](https://github.com/commercialhaskell/stack/issues/2144)
* Signing: warn if GPG_TTY is not set as per `man gpg-agent`

Bug fixes:

* Now ignore project config when doing `stack init` or `stack new`. See
  [#2110](https://github.com/commercialhaskell/stack/issues/2110)
* Packages specified by git repo can now have submodules. See
  [#2133](https://github.com/commercialhaskell/stack/issues/2133)
* Fix of hackage index fetch retry. See re-opening of
  [#1418](https://github.com/commercialhaskell/stack/issues/1418#issuecomment-217633843)
* HPack now picks up changes to filesystem other than package.yaml.  See
  [#2051](https://github.com/commercialhaskell/stack/issues/2051)
* "stack solver" no longer suggests --omit-packages. See
  [#2031](https://github.com/commercialhaskell/stack/issues/2031)
* Fixed an issue with building Cabal's Setup.hs. See
  [#1356](https://github.com/commercialhaskell/stack/issues/1356)
* Package dirtiness now pays attention to deleted files. See
  [#1841](https://github.com/commercialhaskell/stack/issues/1841)
* `stack ghci` now uses `extra-lib-dirs` and `extra-include-dirs`. See
  [#1656](https://github.com/commercialhaskell/stack/issues/1656)
* Relative paths outside of source dir added via `qAddDependentFile` are now
  checked for dirtiness. See
  [#1982](https://github.com/commercialhaskell/stack/issues/1982)
* Signing: always use `--with-fingerprints`

## 1.1.0

Release notes:

* Added Ubuntu 16.04 LTS (xenial) Apt repo.
* No longer uploading new versions to Fedora 21 repo.

Behavior changes:

* Snapshot packages are no longer built with executable profiling. See
  [#1179](https://github.com/commercialhaskell/stack/issues/1179).
* `stack init` now ignores symlinks when searching for cabal files. It also now
  ignores any directory that begins with `.` (as well as `dist` dirs) - before
  it would only ignore `.git`, `.stack-work`, and `dist`.
* The stack executable is no longer built with `-rtsopts`.  Before, when
  `-rtsopts` was enabled, stack would process `+RTS` options even when intended
  for some other program, such as when used with `stack exec -- prog +RTS`.
  See [#2022](https://github.com/commercialhaskell/stack/issues/2022).
* The `stack path --ghc-paths` option is deprecated and renamed to `--programs`.
  `--compiler` is added, which points directly at the compiler used in
  the current project.  `--compiler-bin` points to the compiler's bin dir.
* For consistency with the `$STACK_ROOT` environment variable, the
  `stack path --global-stack-root` flag and the `global-stack-root` field
  in the output of `stack path` are being deprecated and replaced with the
  `stack-root` flag and output field.
  Additionally, the stack root can now be specified via the
  `--stack-root` command-line flag. See
  [#1148](https://github.com/commercialhaskell/stack/issues/1148).
* `stack sig` GPG-related sub-commands were removed (folded into `upload` and
  `sdist`)
* GPG signing of packages while uploading to Hackage is now the default. Use
  `upload --no-signature` if you would rather not contribute your package
  signature. If you don't yet have a GPG keyset, read this
  [blog post on GPG keys](https://fpcomplete.com/blog/2016/05/stack-security-gnupg-keys).
  We can add a stack.yaml config setting to disable signing if some people
  desire it. We hope that people will sign. Later we will be adding GPG
  signature verification options.
* `stack build pkg-1.2.3` will now build even if the snapshot has a different
  package version - it is treated as an extra-dep. `stack build local-pkg-1.2.3`
  is an error even if the version number matches the local package
  [#2028](https://github.com/commercialhaskell/stack/issues/2028).
* Having a `nix:` section no longer implies enabling nix build. This allows the
  user to globally configure whether nix is used (unless the project overrides
  the default explicitly). See
  [#1924](https://github.com/commercialhaskell/stack/issues/1924).
* Remove deprecated valid-wanted field.
* Docker: mount home directory in container [#1949](https://github.com/commercialhaskell/stack/issues/1949).
* Deprecate `--local-bin-path` instead `--local-bin`.
* `stack image`: allow absolute source paths for `add`.

Other enhancements:

* `stack haddock --open [PACKAGE]` opens the local haddocks in the browser.
* Fix too much rebuilding when enabling/disabling profiling flags.
* `stack build pkg-1.0` will now build `pkg-1.0` even if the snapshot specifies
  a different version (it introduces a temporary extra-dep)
* Experimental support for `--split-objs` added
  [#1284](https://github.com/commercialhaskell/stack/issues/1284).
* `git` packages with submodules are supported by passing the `--recursive`
  flag to `git clone`.
* When using [hpack](https://github.com/sol/hpack), only regenerate cabal files
  when hpack files change.
* hpack files can now be used in templates
* `stack ghci` now runs ghci as a separate process
  [#1306](https://github.com/commercialhaskell/stack/issues/1306)
* Retry when downloading snapshots and package indices
* Many build options are configurable now in `stack.yaml`:
```
  build:
    library-profiling: true
    executable-profiling: true
    haddock: true
    haddock-deps: true
    copy-bins: true
    prefetch: true
    force-dirty: true
    keep-going: true
    test: true
    test-arguments:
      rerun-tests: true
      additional-args: ['-fprof']
      coverage: true
      no-run-tests: true
    bench: true
    benchmark-opts:
      benchmark-arguments: -O2
      no-run-benchmarks: true
    reconfigure: true
    cabal-verbose: true
```
* A number of URLs are now configurable, useful for firewalls. See
  [#1794](https://github.com/commercialhaskell/stack/issues/1884).
* Suggest causes when executables are missing.
* Allow `--omit-packages` even without `--solver`.
* Improve the generated stack.yaml.
* Improve ghci results after :load Main module collision with main file path.
* Only load the hackage index if necessary
  [#1883](https://github.com/commercialhaskell/stack/issues/1883), [#1892](https://github.com/commercialhaskell/stack/issues/1892).
* init: allow local packages to be deps of deps
  [#1965](https://github.com/commercialhaskell/stack/issues/1965).
* Always use full fingerprints from GPG
  [#1952](https://github.com/commercialhaskell/stack/issues/1952).
* Default to using `gpg2` and fall back to `gpg`
  [#1976](https://github.com/commercialhaskell/stack/issues/1976).
* Add a flag for --verbosity silent.
* Add `haddock --open` flag [#1396](https://github.com/commercialhaskell/stack/issues/1396).

Bug fixes:

* Package tarballs would fail to unpack.
  [#1884](https://github.com/commercialhaskell/stack/issues/1884).
* Fixed errant warnings about missing modules, after deleted and removed from
  cabal file [#921](https://github.com/commercialhaskell/stack/issues/921)
  [#1805](https://github.com/commercialhaskell/stack/issues/1805).
* Now considers a package to dirty when the hpack file is changed
  [#1819](https://github.com/commercialhaskell/stack/issues/1819).
* Nix: cancelling a stack build now exits properly rather than dropping into a
  nix-shell [#1778](https://github.com/commercialhaskell/stack/issues/1778).
* `allow-newer: true` now causes `--exact-configuration` to be passed to Cabal.
  See [#1579](https://github.com/commercialhaskell/stack/issues/1579).
* `stack solver` no longer fails with `InvalidRelFile` for relative package
  paths including `..`. See
  [#1954](https://github.com/commercialhaskell/stack/issues/1954).
* Ignore emacs lock files when finding .cabal
  [#1897](https://github.com/commercialhaskell/stack/issues/1897).
* Use lenient UTF-8 decode for build output
  [#1945](https://github.com/commercialhaskell/stack/issues/1945).
* Clear index cache whenever index updated
  [#1962](https://github.com/commercialhaskell/stack/issues/1962).
* Fix: Building a container image drops a .stack-work dir in the current working
  (sub)directory
  [#1975](https://github.com/commercialhaskell/stack/issues/1975).
* Fix: Rebuilding when disabling profiling
  [#2023](https://github.com/commercialhaskell/stack/issues/2023).

## 1.0.4.3

Bug fixes:

* Don't delete contents of ~/.ssh when using `stack clean --full` with Docker
  enabled [#2000](https://github.com/commercialhaskell/stack/issues/2000)

## 1.0.4.2

Build with path-io-1.0.0. There are no changes in behaviour from 1.0.4,
so no binaries are released for this version.

## 1.0.4.1

Fixes build with aeson-0.11.0.0. There are no changes in behaviour from 1.0.4,
so no binaries are released for this version.

## 1.0.4

Major changes:

* Some notable changes in `stack init`:
    * Overall it should now be able to initialize almost all existing cabal
      packages out of the box as long as the package itself is consistently
      defined.
    * Choose the best possible snapshot and add extra dependencies on top
      of a snapshot resolver rather than a compiler resolver -
      [#1583](https://github.com/commercialhaskell/stack/pull/1583)
    * Automatically omit a package (`--omit-packages`) when it is compiler
      incompatible or when there are packages with conflicting dependency
      requirements - [#1674](https://github.com/commercialhaskell/stack/pull/1674).
    * Some more changes for a better user experience. Please refer to
      the doc guide for details.
* Add support for hpack, alternative package description format
  [#1679](https://github.com/commercialhaskell/stack/issues/1679)

Other enhancements:

* Docker: pass ~/.ssh and SSH auth socket into container, so that git repos
  work [#1358](https://github.com/commercialhaskell/stack/issues/1358).
* Docker: strip suffix from docker --version.
  [#1653](https://github.com/commercialhaskell/stack/issues/1653)
* Docker: pass USER and PWD environment variables into container.
* On each run, stack will test the stack root directory (~/.stack), and the
  project and package work directories (.stack-work) for whether they are
  owned by the current user and abort if they are not. This precaution can
  be disabled with the `--allow-different-user` flag or `allow-different-user`
  option in the global config (~/.stack/config.yaml).
  [#471](https://github.com/commercialhaskell/stack/issues/471)
* Added `stack clean --full` option for full working dir cleanup.
* YAML config: support Zip archives.
* Redownload build plan if parsing fails
  [#1702](https://github.com/commercialhaskell/stack/issues/1702).
* Give mustache templates access to a 'year' tag
  [#1716](https://github.com/commercialhaskell/stack/pull/1716).
* Have "stack ghci" warn about module name aliasing.
* Add "stack ghci --load-local-deps".
* Build Setup.hs with -rtsopts
  [#1687](https://github.com/commercialhaskell/stack/issues/1687).
* `stack init` accepts a list of directories.
* Add flag infos to DependencyPlanFailures (for better error output in case of
  flags) [#713](https://github.com/commercialhaskell/stack/issues/713)
* `stack new --bare` complains for overwrites, and add `--force` option
  [#1597](https://github.com/commercialhaskell/stack/issues/1597).

Bug fixes:

* Previously, `stack ghci` would fail with `cannot satisfy -package-id` when the
  implicit build step changes the package key of some dependency.
* Fix: Building with ghcjs: "ghc-pkg: Prelude.chr: bad argument: 2980338"
  [#1665](https://github.com/commercialhaskell/stack/issues/1665).
* Fix running test / bench with `--profile` / `--trace`.
* Fix: build progress counter is no longer visible
  [#1685](https://github.com/commercialhaskell/stack/issues/1685).
* Use "-RTS" w/ profiling to allow extra args
  [#1772](https://github.com/commercialhaskell/stack/issues/1772).
* Fix withUnpackedTarball7z to find name of srcDir after unpacking
  (fixes `stack setup` fails for ghcjs project on windows)
  [#1774](https://github.com/commercialhaskell/stack/issues/1774).
* Add space before auto-generated bench opts (makes profiling options work
  uniformly for applications and benchmark suites)
  [#1771](https://github.com/commercialhaskell/stack/issues/1771).
* Don't try to find plugin if it resembles flag.
* Setup.hs changes cause package dirtiness
  [#1711](https://github.com/commercialhaskell/stack/issues/1711).
* Send "stack templates" output to stdout
  [#1792](https://github.com/commercialhaskell/stack/issues/1792).

## 1.0.2

Release notes:

- Arch Linux: Stack has been adopted into the
  [official community repository](https://www.archlinux.org/packages/community/x86_64/stack/),
  so we will no longer be updating the AUR with new versions. See the
  [install/upgrade guide](http://docs.haskellstack.org/en/stable/install_and_upgrade/#arch-linux)
  for current download instructions.

Major changes:

- `stack init` and `solver` overhaul
  [#1583](https://github.com/commercialhaskell/stack/pull/1583)

Other enhancements:

- Disable locale/codepage hacks when GHC >=7.10.3
  [#1552](https://github.com/commercialhaskell/stack/issues/1552)
- Specify multiple images to build for `stack image container`
  [docs](http://docs.haskellstack.org/en/stable/yaml_configuration/#image)
- Specify which executables to include in images for `stack image container`
  [docs](http://docs.haskellstack.org/en/stable/yaml_configuration/#image)
- Docker: pass supplemantary groups and umask into container
- If git fetch fails wipe the directory and try again from scratch
  [#1418](https://github.com/commercialhaskell/stack/issues/1418)
- Warn if newly installed executables won't be available on the PATH
  [#1362](https://github.com/commercialhaskell/stack/issues/1362)
- stack.yaml: for `stack image container`, specify multiple images to generate,
  and which executables should be added to those images
- GHCI: add interactive Main selection
  [#1068](https://github.com/commercialhaskell/stack/issues/1068)
- Care less about the particular name of a GHCJS sdist folder
  [#1622](https://github.com/commercialhaskell/stack/issues/1622)
- Unified Enable/disable help messaging
  [#1613](https://github.com/commercialhaskell/stack/issues/1613)

Bug fixes:

- Don't share precompiled packages between GHC/platform variants and Docker
  [#1551](https://github.com/commercialhaskell/stack/issues/1551)
- Properly redownload corrupted downloads with the correct file size.
  [Mailing list discussion](https://groups.google.com/d/msg/haskell-stack/iVGDG5OHYxs/FjUrR5JsDQAJ)
- Gracefully handle invalid paths in error/warning messages
  [#1561](https://github.com/commercialhaskell/stack/issues/1561)
- Nix: select the correct GHC version corresponding to the snapshot
  even when an abstract resolver is passed via `--resolver` on the
  command-line.
  [#1641](https://github.com/commercialhaskell/stack/issues/1641)
- Fix: Stack does not allow using an external package from ghci
  [#1557](https://github.com/commercialhaskell/stack/issues/1557)
- Disable ambiguous global '--resolver' option for 'stack init'
  [#1531](https://github.com/commercialhaskell/stack/issues/1531)
- Obey `--no-nix` flag
- Fix: GHCJS Execute.hs: Non-exhaustive patterns in lambda
  [#1591](https://github.com/commercialhaskell/stack/issues/1591)
- Send file-watch and sticky logger messages to stderr
  [#1302](https://github.com/commercialhaskell/stack/issues/1302)
  [#1635](https://github.com/commercialhaskell/stack/issues/1635)
- Use globaldb path for querying Cabal version
  [#1647](https://github.com/commercialhaskell/stack/issues/1647)

## 1.0.0

Release notes:

*  We're calling this version 1.0.0 in preparation for Stackage
   LTS 4.  Note, however, that this does not mean the code's API
   will be stable as this is primarily an end-user tool.

Enhancements:

* Added flag `--profile` flag: passed with `stack build`, it will
  enable profiling, and for `--bench` and `--test` it will generate a
  profiling report by passing `+RTS -p` to the executable(s). Great
  for using like `stack build --bench --profile` (remember that
  enabling profile will slow down your benchmarks by >4x). Run `stack
  build --bench` again to disable the profiling and get proper speeds
* Added flag `--trace` flag: just like `--profile`, it enables
  profiling, but instead of generating a report for `--bench` and
  `--test`, prints out a stack trace on exception. Great for using
  like `stack build --test --trace`
* Nix: all options can be overriden on command line
  [#1483](https://github.com/commercialhaskell/stack/issues/1483)
* Nix: build environments (shells) are now pure by default.
* Make verbosity silent by default in script interpreter mode
  [#1472](https://github.com/commercialhaskell/stack/issues/1472)
* Show a message when resetting git commit fails
  [#1453](https://github.com/commercialhaskell/stack/issues/1453)
* Improve Unicode handling in project/package names
  [#1337](https://github.com/commercialhaskell/stack/issues/1337)
* Fix ambiguity between a stack command and a filename to execute (prefer
  `stack` subcommands)
  [#1471](https://github.com/commercialhaskell/stack/issues/1471)
* Support multi line interpreter directive comments
  [#1394](https://github.com/commercialhaskell/stack/issues/1394)
* Handle space separated pids in ghc-pkg dump (for GHC HEAD)
  [#1509](https://github.com/commercialhaskell/stack/issues/1509)
* Add ghci --no-package-hiding option
  [#1517](https://github.com/commercialhaskell/stack/issues/1517)
* `stack new` can download templates from URL
  [#1466](https://github.com/commercialhaskell/stack/issues/1466)

Bug fixes:

* Nix: stack exec options are passed properly to the stack sub process
  [#1538](https://github.com/commercialhaskell/stack/issues/1538)
* Nix: specifying a shell-file works in any current working directory
  [#1547](https://github.com/commercialhaskell/stack/issues/1547)
* Nix: use `--resolver` argument
* Docker: fix missing image message and '--docker-auto-pull'
* No HTML escaping for "stack new" template params
  [#1475](https://github.com/commercialhaskell/stack/issues/1475)
* Set permissions for generated .ghci script
  [#1480](https://github.com/commercialhaskell/stack/issues/1480)
* Restrict commands allowed in interpreter mode
  [#1504](https://github.com/commercialhaskell/stack/issues/1504)
* stack ghci doesn't see preprocessed files for executables
  [#1347](https://github.com/commercialhaskell/stack/issues/1347)
* All test suites run even when only one is requested
  [#1550](https://github.com/commercialhaskell/stack/pull/1550)
* Edge cases in broken templates give odd errors
  [#1535](https://github.com/commercialhaskell/stack/issues/1535)
* Fix test coverage bug on windows

## 0.1.10.1

Bug fixes:

* `stack image container` did not actually build an image
  [#1473](https://github.com/commercialhaskell/stack/issues/1473)

## 0.1.10.0

Release notes:

* The Stack home page is now at [haskellstack.org](http://haskellstack.org),
  which shows the documentation rendered by readthedocs.org. Note: this
  has necessitated some changes to the links in the documentation's markdown
  source code, so please check the links on the website before submitting a PR
  to fix them.
* The locations of the
  [Ubuntu](http://docs.haskellstack.org/en/stable/install_and_upgrade/#ubuntu)
  and
  [Debian](http://docs.haskellstack.org/en/stable/install_and_upgrade/#debian)
  package repositories have changed to have correct URL semantics according to
  Debian's guidelines
  [#1378](https://github.com/commercialhaskell/stack/issues/1378). The old
  locations will continue to work for some months, but we suggest that you
  adjust your `/etc/apt/sources.list.d/fpco.list` to the new location to avoid
  future disruption.
* [openSUSE and SUSE Linux Enterprise](http://docs.haskellstack.org/en/stable/install_and_upgrade/#suse)
  packages are now available, thanks to [@mimi1vx](https://github.com/mimi1vx).
  Note: there will be some lag before these pick up new versions, as they are
  based on Stackage LTS.

Major changes:

* Support for building inside a Nix-shell providing system dependencies
  [#1285](https://github.com/commercialhaskell/stack/pull/1285)
* Add optional GPG signing on `stack upload --sign` or with
  `stack sig sign ...`

Other enhancements:

* Print latest applicable version of packages on conflicts
  [#508](https://github.com/commercialhaskell/stack/issues/508)
* Support for packages located in Mercurial repositories
  [#1397](https://github.com/commercialhaskell/stack/issues/1397)
* Only run benchmarks specified as build targets
  [#1412](https://github.com/commercialhaskell/stack/issues/1412)
* Support git-style executable fall-through (`stack something` executes
  `stack-something` if present)
  [#1433](https://github.com/commercialhaskell/stack/issues/1433)
* GHCi now loads intermediate dependencies
  [#584](https://github.com/commercialhaskell/stack/issues/584)
* `--work-dir` option for overriding `.stack-work`
  [#1178](https://github.com/commercialhaskell/stack/issues/1178)
* Support `detailed-0.9` tests
  [#1429](https://github.com/commercialhaskell/stack/issues/1429)
* Docker: improved POSIX signal proxying to containers
  [#547](https://github.com/commercialhaskell/stack/issues/547)

Bug fixes:

* Show absolute paths in error messages in multi-package builds
  [#1348](https://github.com/commercialhaskell/stack/issues/1348)
* Docker-built binaries and libraries in different path
  [#911](https://github.com/commercialhaskell/stack/issues/911)
  [#1367](https://github.com/commercialhaskell/stack/issues/1367)
* Docker: `--resolver` argument didn't effect selected image tag
* GHCi: Spaces in filepaths caused module loading issues
  [#1401](https://github.com/commercialhaskell/stack/issues/1401)
* GHCi: cpp-options in cabal files weren't used
  [#1419](https://github.com/commercialhaskell/stack/issues/1419)
* Benchmarks couldn't be run independently of eachother
  [#1412](https://github.com/commercialhaskell/stack/issues/1412)
* Send output of building setup to stderr
  [#1410](https://github.com/commercialhaskell/stack/issues/1410)

## 0.1.8.0

Major changes:

* GHCJS can now be used with stackage snapshots via the new `compiler` field.
* Windows installers are now available:
  [download them here](http://docs.haskellstack.org/en/stable/install_and_upgrade/#windows)
  [#613](https://github.com/commercialhaskell/stack/issues/613)
* Docker integration works with non-FPComplete generated images
  [#531](https://github.com/commercialhaskell/stack/issues/531)

Other enhancements:

* Added an `allow-newer` config option
  [#922](https://github.com/commercialhaskell/stack/issues/922)
  [#770](https://github.com/commercialhaskell/stack/issues/770)
* When a Hackage revision invalidates a build plan in a snapshot, trust the
  snapshot [#770](https://github.com/commercialhaskell/stack/issues/770)
* Added a `stack config set resolver RESOLVER` command. Part of work on
  [#115](https://github.com/commercialhaskell/stack/issues/115)
* `stack setup` can now install GHCJS on windows. See
  [#1145](https://github.com/commercialhaskell/stack/issues/1145) and
  [#749](https://github.com/commercialhaskell/stack/issues/749)
* `stack hpc report` command added, which generates reports for HPC tix files
* `stack ghci` now accepts all the flags accepted by `stack build`. See
  [#1186](https://github.com/commercialhaskell/stack/issues/1186)
* `stack ghci` builds the project before launching GHCi. If the build fails,
  optimistically launch GHCi anyway. Use `stack ghci --no-build` option to
  disable [#1065](https://github.com/commercialhaskell/stack/issues/1065)
* `stack ghci` now detects and warns about various circumstances where it is
  liable to fail. See
  [#1270](https://github.com/commercialhaskell/stack/issues/1270)
* Added `require-docker-version` configuration option
* Packages will now usually be built along with their tests and benchmarks. See
  [#1166](https://github.com/commercialhaskell/stack/issues/1166)
* Relative `local-bin-path` paths will be relative to the project's root
  directory, not the current working directory.
  [#1340](https://github.com/commercialhaskell/stack/issues/1340)
* `stack clean` now takes an optional `[PACKAGE]` argument for use in
  multi-package projects. See
  [#583](https://github.com/commercialhaskell/stack/issues/583)
* Ignore cabal_macros.h as a dependency
  [#1195](https://github.com/commercialhaskell/stack/issues/1195)
* Pad timestamps and show local time in --verbose output
  [#1226](https://github.com/commercialhaskell/stack/issues/1226)
* GHCi: Import all modules after loading them
  [#995](https://github.com/commercialhaskell/stack/issues/995)
* Add subcommand aliases: `repl` for `ghci`, and `runhaskell` for `runghc`
  [#1241](https://github.com/commercialhaskell/stack/issues/1241)
* Add typo recommendations for unknown package identifiers
  [#158](https://github.com/commercialhaskell/stack/issues/158)
* Add `stack path --local-hpc-root` option
* Overhaul dependencies' haddocks copying
  [#1231](https://github.com/commercialhaskell/stack/issues/1231)
* Support for extra-package-dbs in 'stack ghci'
  [#1229](https://github.com/commercialhaskell/stack/pull/1229)
* `stack new` disallows package names with "words" consisting solely of numbers
  [#1336](https://github.com/commercialhaskell/stack/issues/1336)
* `stack build --fast` turns off optimizations
* Show progress while downloading package index
  [#1223](https://github.com/commercialhaskell/stack/issues/1223).

Bug fixes:

* Fix: Haddocks not copied for dependencies
  [#1105](https://github.com/commercialhaskell/stack/issues/1105)
* Fix: Global options did not work consistently after subcommand
  [#519](https://github.com/commercialhaskell/stack/issues/519)
* Fix: 'stack ghci' doesn't notice that a module got deleted
  [#1180](https://github.com/commercialhaskell/stack/issues/1180)
* Rebuild when cabal file is changed
* Fix: Paths in GHC warnings not canonicalized, nor those for packages in
  subdirectories or outside the project root
  [#1259](https://github.com/commercialhaskell/stack/issues/1259)
* Fix: unlisted files in tests and benchmarks trigger extraneous second build
  [#838](https://github.com/commercialhaskell/stack/issues/838)

## 0.1.6.0

Major changes:

* `stack setup` now supports building and booting GHCJS from source tarball.
* On Windows, build directories no longer display "pretty" information
  (like x86_64-windows/Cabal-1.22.4.0), but rather a hash of that
  content. The reason is to avoid the 260 character path limitation on
  Windows. See
  [#1027](https://github.com/commercialhaskell/stack/pull/1027)
* Rename config files and clarify their purposes [#969](https://github.com/commercialhaskell/stack/issues/969)
    * `~/.stack/stack.yaml` --> `~/.stack/config.yaml`
    * `~/.stack/global` --> `~/.stack/global-project`
    * `/etc/stack/config` --> `/etc/stack/config.yaml`
    * Old locations still supported, with deprecation warnings
* New command "stack eval CODE", which evaluates to "stack exec ghc -- -e CODE".

Other enhancements:

* No longer install `git` on Windows
  [#1046](https://github.com/commercialhaskell/stack/issues/1046). You
  can still get this behavior by running the following yourself:
  `stack exec -- pacman -Sy --noconfirm git`.
* Typing enter during --file-watch triggers a rebuild [#1023](https://github.com/commercialhaskell/stack/pull/1023)
* Use Haddock's `--hyperlinked-source` (crosslinked source), if available [#1070](https://github.com/commercialhaskell/stack/pull/1070)
* Use Stack-installed GHCs for `stack init --solver` [#1072](https://github.com/commercialhaskell/stack/issues/1072)
* New experimental `stack query` command [#1087](https://github.com/commercialhaskell/stack/issues/1087)
* By default, stack no longer rebuilds a package due to GHC options changes. This behavior can be tweaked with the `rebuild-ghc-options` setting. [#1089](https://github.com/commercialhaskell/stack/issues/1089)
* By default, ghc-options are applied to all local packages, not just targets. This behavior can be tweaked with the `apply-ghc-options` setting. [#1089](https://github.com/commercialhaskell/stack/issues/1089)
* Docker: download or override location of stack executable to re-run in container [#974](https://github.com/commercialhaskell/stack/issues/974)
* Docker: when Docker Engine is remote, don't run containerized processes as host's UID/GID [#194](https://github.com/commercialhaskell/stack/issues/194)
* Docker: `set-user` option to enable/disable running containerized processes as host's UID/GID [#194](https://github.com/commercialhaskell/stack/issues/194)
* Custom Setup.hs files are now precompiled instead of interpreted. This should be a major performance win for certain edge cases (biggest example: [building Cabal itself](https://github.com/commercialhaskell/stack/issues/1041)) while being either neutral or a minor slowdown for more common cases.
* `stack test --coverage` now also generates a unified coverage report for multiple test-suites / packages.  In the unified report, test-suites can contribute to the coverage of other packages.

Bug fixes:

* Ignore stack-built executables named `ghc`
  [#1052](https://github.com/commercialhaskell/stack/issues/1052)
* Fix quoting of output failed command line arguments
* Mark executable-only packages as installed when copied from cache [#1043](https://github.com/commercialhaskell/stack/pull/1043)
* Canonicalize temporary directory paths [#1047](https://github.com/commercialhaskell/stack/pull/1047)
* Put code page fix inside the build function itself [#1066](https://github.com/commercialhaskell/stack/issues/1066)
* Add `explicit-setup-deps` option [#1110](https://github.com/commercialhaskell/stack/issues/1110), and change the default to the old behavior of using any package in the global and snapshot database [#1025](https://github.com/commercialhaskell/stack/issues/1025)
* Precompiled cache checks full package IDs on Cabal < 1.22 [#1103](https://github.com/commercialhaskell/stack/issues/1103)
* Pass -package-id to ghci [#867](https://github.com/commercialhaskell/stack/issues/867)
* Ignore global packages when copying precompiled packages [#1146](https://github.com/commercialhaskell/stack/issues/1146)

## 0.1.5.0

Major changes:

* On Windows, we now use a full MSYS2 installation in place of the previous PortableGit. This gives you access to the pacman package manager for more easily installing libraries.
* Support for custom GHC binary distributions [#530](https://github.com/commercialhaskell/stack/issues/530)
    * `ghc-variant` option in stack.yaml to specify the variant (also
      `--ghc-variant` command-line option)
    * `setup-info` in stack.yaml, to specify where to download custom binary
      distributions (also `--ghc-bindist` command-line option)
    * Note: On systems with libgmp4 (aka `libgmp.so.3`), such as CentOS 6, you
      may need to re-run `stack setup` due to the centos6 GHC bindist being
      treated like a variant
* A new `--pvp-bounds` flag to the sdist and upload commands allows automatic adding of PVP upper and/or lower bounds to your dependencies

Other enhancements:

* Adapt to upcoming Cabal installed package identifier format change [#851](https://github.com/commercialhaskell/stack/issues/851)
* `stack setup` takes a `--stack-setup-yaml` argument
* `--file-watch` is more discerning about which files to rebuild for [#912](https://github.com/commercialhaskell/stack/issues/912)
* `stack path` now supports `--global-pkg-db` and `--ghc-package-path`
* `--reconfigure` flag [#914](https://github.com/commercialhaskell/stack/issues/914) [#946](https://github.com/commercialhaskell/stack/issues/946)
* Cached data is written with a checksum of its structure [#889](https://github.com/commercialhaskell/stack/issues/889)
* Fully removed `--optimizations` flag
* Added `--cabal-verbose` flag
* Added `--file-watch-poll` flag for polling instead of using filesystem events (useful for running tests in a Docker container while modifying code in the host environment. When code is injected into the container via a volume, the container won't propagate filesystem events).
* Give a preemptive error message when `-prof` is given as a GHC option [#1015](https://github.com/commercialhaskell/stack/issues/1015)
* Locking is now optional, and will be turned on by setting the `STACK_LOCK` environment variable to `true` [#950](https://github.com/commercialhaskell/stack/issues/950)
* Create default stack.yaml with documentation comments and commented out options [#226](https://github.com/commercialhaskell/stack/issues/226)
* Out of memory warning if Cabal exits with -9 [#947](https://github.com/commercialhaskell/stack/issues/947)

Bug fixes:

* Hacky workaround for optparse-applicative issue with `stack exec --help` [#806](https://github.com/commercialhaskell/stack/issues/806)
* Build executables for local extra deps [#920](https://github.com/commercialhaskell/stack/issues/920)
* copyFile can't handle directories [#942](https://github.com/commercialhaskell/stack/pull/942)
* Support for spaces in Haddock interface files [fpco/minghc#85](https://github.com/fpco/minghc/issues/85)
* Temporarily building against a "shadowing" local package? [#992](https://github.com/commercialhaskell/stack/issues/992)
* Fix Setup.exe name for --upgrade-cabal on Windows [#1002](https://github.com/commercialhaskell/stack/issues/1002)
* Unlisted dependencies no longer trigger extraneous second build [#838](https://github.com/commercialhaskell/stack/issues/838)

## 0.1.4.1

Fix stack's own Haddocks.  No changes to functionality (only comments updated).

## 0.1.4.0

Major changes:

* You now have more control over how GHC versions are matched, e.g. "use exactly this version," "use the specified minor version, but allow patches," or "use the given minor version or any later minor in the given major release." The default has switched from allowing newer later minor versions to a specific minor version allowing patches. For more information, see [#736](https://github.com/commercialhaskell/stack/issues/736) and [#784](https://github.com/commercialhaskell/stack/pull/784).
* Support added for compiling with GHCJS
* stack can now reuse prebuilt binaries between snapshots. That means that, if you build package foo in LTS-3.1, that binary version can be reused in LTS-3.2, assuming it uses the same dependencies and flags. [#878](https://github.com/commercialhaskell/stack/issues/878)

Other enhancements:

* Added the `--docker-env` argument, to set environment variables in Docker container.
* Set locale environment variables to UTF-8 encoding for builds to avoid "commitBuffer: invalid argument" errors from GHC [#793](https://github.com/commercialhaskell/stack/issues/793)
* Enable translitation for encoding on stdout and stderr [#824](https://github.com/commercialhaskell/stack/issues/824)
* By default, `stack upgrade` automatically installs GHC as necessary [#797](https://github.com/commercialhaskell/stack/issues/797)
* Added the `ghc-options` field to stack.yaml [#796](https://github.com/commercialhaskell/stack/issues/796)
* Added the `extra-path` field to stack.yaml
* Code page changes on Windows only apply to the build command (and its synonyms), and can be controlled via a command line flag (still defaults to on) [#757](https://github.com/commercialhaskell/stack/issues/757)
* Implicitly add packages to extra-deps when a flag for them is set [#807](https://github.com/commercialhaskell/stack/issues/807)
* Use a precompiled Setup.hs for simple build types [#801](https://github.com/commercialhaskell/stack/issues/801)
* Set --enable-tests and --enable-benchmarks optimistically [#805](https://github.com/commercialhaskell/stack/issues/805)
* `--only-configure` option added [#820](https://github.com/commercialhaskell/stack/issues/820)
* Check for duplicate local package names
* Stop nagging people that call `stack test` [#845](https://github.com/commercialhaskell/stack/issues/845)
* `--file-watch` will ignore files that are in your VCS boring/ignore files [#703](https://github.com/commercialhaskell/stack/issues/703)
* Add `--numeric-version` option

Bug fixes:

* `stack init --solver` fails if `GHC_PACKAGE_PATH` is present [#860](https://github.com/commercialhaskell/stack/issues/860)
* `stack solver` and `stack init --solver` check for test suite and benchmark dependencies [#862](https://github.com/commercialhaskell/stack/issues/862)
* More intelligent logic for setting UTF-8 locale environment variables [#856](https://github.com/commercialhaskell/stack/issues/856)
* Create missing directories for `stack sdist`
* Don't ignore .cabal files with extra periods [#895](https://github.com/commercialhaskell/stack/issues/895)
* Deprecate unused `--optimizations` flag
* Truncated output on slow terminals [#413](https://github.com/commercialhaskell/stack/issues/413)

## 0.1.3.1

Bug fixes:

* Ignore disabled executables [#763](https://github.com/commercialhaskell/stack/issues/763)

## 0.1.3.0

Major changes:

* Detect when a module is compiled but not listed in the cabal file ([#32](https://github.com/commercialhaskell/stack/issues/32))
    * A warning is displayed for any modules that should be added to `other-modules` in the .cabal file
    * These modules are taken into account when determining whether a package needs to be built
* Respect TemplateHaskell addDependentFile dependency changes ([#105](https://github.com/commercialhaskell/stack/issues/105))
    * TH dependent files are taken into account when determining whether a package needs to be built.
* Overhauled target parsing, added `--test` and `--bench` options [#651](https://github.com/commercialhaskell/stack/issues/651)
    * For details, see [Build commands documentation](http://docs.haskellstack.org/en/stable/build_command/)

Other enhancements:

* Set the `HASKELL_DIST_DIR` environment variable [#524](https://github.com/commercialhaskell/stack/pull/524)
* Track build status of tests and benchmarks [#525](https://github.com/commercialhaskell/stack/issues/525)
* `--no-run-tests` [#517](https://github.com/commercialhaskell/stack/pull/517)
* Targets outside of root dir don't build [#366](https://github.com/commercialhaskell/stack/issues/366)
* Upper limit on number of flag combinations to test [#543](https://github.com/commercialhaskell/stack/issues/543)
* Fuzzy matching support to give better error messages for close version numbers [#504](https://github.com/commercialhaskell/stack/issues/504)
* `--local-bin-path` global option. Use to change where binaries get placed on a `--copy-bins` [#342](https://github.com/commercialhaskell/stack/issues/342)
* Custom snapshots [#111](https://github.com/commercialhaskell/stack/issues/111)
* --force-dirty flag: Force treating all local packages as having dirty files (useful for cases where stack can't detect a file change)
* GHC error messages: display file paths as absolute instead of relative for better editor integration
* Add the `--copy-bins` option [#569](https://github.com/commercialhaskell/stack/issues/569)
* Give warnings on unexpected config keys [#48](https://github.com/commercialhaskell/stack/issues/48)
* Remove Docker `pass-host` option
* Don't require cabal-install to upload [#313](https://github.com/commercialhaskell/stack/issues/313)
* Generate indexes for all deps and all installed snapshot packages [#143](https://github.com/commercialhaskell/stack/issues/143)
* Provide `--resolver global` option [#645](https://github.com/commercialhaskell/stack/issues/645)
    * Also supports `--resolver nightly`, `--resolver lts`, and `--resolver lts-X`
* Make `stack build --flag` error when flag or package is unknown [#617](https://github.com/commercialhaskell/stack/issues/617)
* Preserve file permissions when unpacking sources [#666](https://github.com/commercialhaskell/stack/pull/666)
* `stack build` etc work outside of a project
* `list-dependencies` command [#638](https://github.com/commercialhaskell/stack/issues/638)
* `--upgrade-cabal` option to `stack setup` [#174](https://github.com/commercialhaskell/stack/issues/174)
* `--exec` option [#651](https://github.com/commercialhaskell/stack/issues/651)
* `--only-dependencies` implemented correctly [#387](https://github.com/commercialhaskell/stack/issues/387)

Bug fixes:

* Extensions from the `other-extensions` field no longer enabled by default [#449](https://github.com/commercialhaskell/stack/issues/449)
* Fix: haddock forces rebuild of empty packages [#452](https://github.com/commercialhaskell/stack/issues/452)
* Don't copy over executables excluded by component selection [#605](https://github.com/commercialhaskell/stack/issues/605)
* Fix: stack fails on Windows with git package in stack.yaml and no git binary on path [#712](https://github.com/commercialhaskell/stack/issues/712)
* Fixed GHCi issue: Specifying explicit package versions (#678)
* Fixed GHCi issue: Specifying -odir and -hidir as .stack-work/odir (#529)
* Fixed GHCi issue: Specifying A instead of A.ext for modules (#498)

## 0.1.2.0

* Add `--prune` flag to `stack dot` [#487](https://github.com/commercialhaskell/stack/issues/487)
* Add `--[no-]external`,`--[no-]include-base` flags to `stack dot` [#437](https://github.com/commercialhaskell/stack/issues/437)
* Add `--ignore-subdirs` flag to init command [#435](https://github.com/commercialhaskell/stack/pull/435)
* Handle attempt to use non-existing resolver [#436](https://github.com/commercialhaskell/stack/pull/436)
* Add `--force` flag to `init` command
* exec style commands accept the `--package` option (see [Reddit discussion](http://www.reddit.com/r/haskell/comments/3bd66h/stack_runghc_turtle_as_haskell_script_solution/))
* `stack upload` without arguments doesn't do anything [#439](https://github.com/commercialhaskell/stack/issues/439)
* Print latest version of packages on conflicts [#450](https://github.com/commercialhaskell/stack/issues/450)
* Flag to avoid rerunning tests that haven't changed [#451](https://github.com/commercialhaskell/stack/issues/451)
* stack can act as a script interpreter (see [Script interpreter] (https://github.com/commercialhaskell/stack/wiki/Script-interpreter) and [Reddit discussion](http://www.reddit.com/r/haskell/comments/3bd66h/stack_runghc_turtle_as_haskell_script_solution/))
* Add the __`--file-watch`__ flag to auto-rebuild on file changes [#113](https://github.com/commercialhaskell/stack/issues/113)
* Rename `stack docker exec` to `stack exec --plain`
* Add the `--skip-msys` flag [#377](https://github.com/commercialhaskell/stack/issues/377)
* `--keep-going`, turned on by default for tests and benchmarks [#478](https://github.com/commercialhaskell/stack/issues/478)
* `concurrent-tests: BOOL` [#492](https://github.com/commercialhaskell/stack/issues/492)
* Use hashes to check file dirtiness [#502](https://github.com/commercialhaskell/stack/issues/502)
* Install correct GHC build on systems with libgmp.so.3 [#465](https://github.com/commercialhaskell/stack/issues/465)
* `stack upgrade` checks version before upgrading [#447](https://github.com/commercialhaskell/stack/issues/447)

## 0.1.1.0

* Remove GHC uncompressed tar file after installation [#376](https://github.com/commercialhaskell/stack/issues/376)
* Put stackage snapshots JSON on S3 [#380](https://github.com/commercialhaskell/stack/issues/380)
* Specifying flags for multiple packages [#335](https://github.com/commercialhaskell/stack/issues/335)
* single test suite failure should show entire log [#388](https://github.com/commercialhaskell/stack/issues/388)
* valid-wanted is a confusing option name [#386](https://github.com/commercialhaskell/stack/issues/386)
* stack init in multi-package project should use local packages for dependency checking [#384](https://github.com/commercialhaskell/stack/issues/384)
* Display information on why a snapshot was rejected [#381](https://github.com/commercialhaskell/stack/issues/381)
* Give a reason for unregistering packages [#389](https://github.com/commercialhaskell/stack/issues/389)
* `stack exec` accepts the `--no-ghc-package-path` parameter
* Don't require build plan to upload [#400](https://github.com/commercialhaskell/stack/issues/400)
* Specifying test components only builds/runs those tests [#398](https://github.com/commercialhaskell/stack/issues/398)
* `STACK_EXE` environment variable
* Add the `stack dot` command
* `stack upgrade` added [#237](https://github.com/commercialhaskell/stack/issues/237)
* `--stack-yaml` command line flag [#378](https://github.com/commercialhaskell/stack/issues/378)
* `--skip-ghc-check` command line flag [#423](https://github.com/commercialhaskell/stack/issues/423)

Bug fixes:

* Haddock links to global packages no longer broken on Windows [#375](https://github.com/commercialhaskell/stack/issues/375)
* Make flags case-insensitive [#397](https://github.com/commercialhaskell/stack/issues/397)
* Mark packages uninstalled before rebuilding [#365](https://github.com/commercialhaskell/stack/issues/365)

## 0.1.0.0

* Fall back to cabal dependency solver when a snapshot can't be found
* Basic implementation of `stack new` [#137](https://github.com/commercialhaskell/stack/issues/137)
* `stack solver` command [#364](https://github.com/commercialhaskell/stack/issues/364)
* `stack path` command [#95](https://github.com/commercialhaskell/stack/issues/95)
* Haddocks [#143](https://github.com/commercialhaskell/stack/issues/143):
    * Build for dependencies
    * Use relative links
    * Generate module contents and index for all packages in project

## 0.0.3

* `--prefetch` [#297](https://github.com/commercialhaskell/stack/issues/297)
* `upload` command ported from stackage-upload [#225](https://github.com/commercialhaskell/stack/issues/225)
* `--only-snapshot` [#310](https://github.com/commercialhaskell/stack/issues/310)
* `--resolver` [#224](https://github.com/commercialhaskell/stack/issues/224)
* `stack init` [#253](https://github.com/commercialhaskell/stack/issues/253)
* `--extra-include-dirs` and `--extra-lib-dirs` [#333](https://github.com/commercialhaskell/stack/issues/333)
* Specify intra-package target [#201](https://github.com/commercialhaskell/stack/issues/201)

## 0.0.2

* Fix some Windows specific bugs [#216](https://github.com/commercialhaskell/stack/issues/216)
* Improve output for package index updates [#227](https://github.com/commercialhaskell/stack/issues/227)
* Automatically update indices as necessary [#227](https://github.com/commercialhaskell/stack/issues/227)
* --verbose flag [#217](https://github.com/commercialhaskell/stack/issues/217)
* Remove packages (HTTPS and Git) [#199](https://github.com/commercialhaskell/stack/issues/199)
* Config values for system-ghc and install-ghc
* Merge `stack deps` functionality into `stack build`
* `install` command [#153](https://github.com/commercialhaskell/stack/issues/153) and [#272](https://github.com/commercialhaskell/stack/issues/272)
* overriding architecture value (useful to force 64-bit GHC on Windows, for example)
* Overhauled test running (allows cycles, avoids unnecessary recompilation, etc)

## 0.0.1

* First public release, beta quality<|MERGE_RESOLUTION|>--- conflicted
+++ resolved
@@ -56,26 +56,20 @@
 
 Other enhancements:
 
-<<<<<<< HEAD
 * Nix & docker can be activated at the same time, in order to run stack in a nix-shell
   in a container, preferably from an image already containing the nix dependencies
   in its /nix/store
-=======
 * Use the `store` package for binary serialization of most caches.
 * Only require minor version match for Docker stack exe.
   This way, we can make patch releases for version bounds and similar
   build issues without needing to upload new binaries for Docker.
->>>>>>> a2c4141b
 * Stack/Nix: Passes the right ghc derivation as an argument to the `shell.nix` when a
   custom `shell.nix` is used
   See [#2243](https://github.com/commercialhaskell/stack/issues/2243)
 * Stack/Nix: Sets `LD_LIBRARY_PATH` so packages using C libs for Template Haskell can work
   (See _e.g._ [this HaskellR issue](https://github.com/tweag/HaskellR/issues/253))
-<<<<<<< HEAD
 * Stack/nix: Dependencies can be added as nix GC roots, so they are not removed
   when running `nix-collect-garbage`
-=======
->>>>>>> a2c4141b
 * Parse CLI arguments and configuration files into less permissive types,
   improving error messages for bad inputs.
   [#2267](https://github.com/commercialhaskell/stack/issues/2267)
