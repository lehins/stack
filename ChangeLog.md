--- conflicted
+++ resolved
@@ -119,18 +119,16 @@
   means that Stack will no longer have to force reconfigures as often. See
   [#3554](https://github.com/commercialhaskell/stack/issues/3554).
 
-<<<<<<< HEAD
 * When building a package, Stack takes a lock on the dist directory in
   use to avoid multiple runs of Stack from trampling each others'
   files. See
   [#2730](https://github.com/commercialhaskell/stack/issues/2730).
-=======
+
 * Stack will check occassionally if there is a new version available and prompt
   the user to upgrade. This will not incur any additional network traffic, as
   it will piggy-back on the existing Hackage index updates. You can set
   `recommend-stack-upgrade: false` to bypass this. See
   [#1681](https://github.com/commercialhaskell/stack/issues/1681).
->>>>>>> 8e8fbe4e
 
 Other enhancements:
 
