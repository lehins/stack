# Changelog

## Unreleased changes

Release notes:

Major changes:

Behaviour changes:

* `stack setup` no longer uses different GHC configure options on Linux
  distributions that use GCC with PIE enabled by default.  GHC detects
  this itself since ghc-8.0.2, and Stack's attempted workaround for older
  versions caused more problems than it solved.

Other enhancements:

* A new sub command `ls` has been introduced to stack to view
  local and remote snapshots present in the system. Use `stack ls
  snapshots --help` to get more details about it.
*`list-dependencies` has been deprecated. The functionality has
  to accessed through the new `ls dependencies` interface. See
  [#3669](https://github.com/commercialhaskell/stack/issues/3669)
  for details.
* Specify User-Agent HTTP request header on every HTTP request.
  See [#3628](https://github.com/commercialhaskell/stack/issues/3628) for details.
* `stack setup` looks for GHC bindists and installations by any OS key
  that is compatible (rather than only checking a single one).   This is
  relevant on Linux where different distributions may have different
  combinations of libtinfo 5/6, ncurses 5/6, and gmp 4/5, and will allow
  simpifying the setup-info metadata YAML for future GHC releases.
* `stack setup --verbose` causes verbose output of GHC configure process.
  See [#3716](https://github.com/commercialhaskell/stack/issues/3716)

Bug fixes:
* 1.6.1 introduced a change that made some precompiled cache files use
  longer paths, sometimes causing builds to fail on windows. This has been
  fixed. See [#3649](https://github.com/commercialhaskell/stack/issues/3649)
<<<<<<< HEAD

* The script interpreter's implicit file arguments are now passed before other
  arguments. See [#3658](https://github.com/commercialhaskell/stack/issues/3658).
  In particular, this makes it possible to pass `-- +RTS ... -RTS` to specify
  RTS arguments used when running the script.
* Don't ignore the template `year` parameter in config files, and clarify the
  surrounding documentation. See
  [#2275](https://github.com/commercialhaskell/stack/issues/2275).
* Benchmarks used to be run concurrently with other benchmarks
  and build steps. This is non-ideal because CPU usage of other processes
  may interfere with benchmarks. It also prevented benchmark output from
  being displayed by default. This is now fixed. See
  [#3663](https://github.com/commercialhaskell/stack/issues/3663).
=======
>>>>>>> e8c2dc31
* Some unnecessary rebuilds when no files were changed are now avoided, by
  having a separate build cache for each component of a package. See
  [#3732](https://github.com/commercialhaskell/stack/issues/3732).

## v1.6.3

Enhancements:

* In addition to supporting `.tar.gz` and `.zip` files as remote archives,
  plain `.tar` files are now accepted too. This will additionally help with
  cases where HTTP servers mistakenly set the transfer encoding to `gzip`. See
  [#3647](https://github.com/commercialhaskell/stack/issues/3647).
* Links to docs.haskellstack.org ignore Stack version patchlevel.
* Downloading Docker-compatible `stack` binary ignores Stack version patchlevel.

Bug fixes:

* For versions of Cabal before 1.24, ensure that the dependencies of
  non-buildable components are part of the build plan to work around an old
  Cabal bug. See [#3631](https://github.com/commercialhaskell/stack/issues/3631).
* Run the Cabal file checking in the `sdist` command more reliably by
  allowing the Cabal library to flatten the
  `GenericPackageDescription` itself.

## v1.6.1.1

Hackage-only release with no user facing changes (updated to build with
newer dependency versions).

## v1.6.1

Major changes:

* Complete overhaul of how snapshots are defined, the `packages` and
  `extra-deps` fields, and a number of related items. For full
  details, please see
  [the writeup on these changes](https://www.fpcomplete.com/blog/2017/07/stacks-new-extensible-snapshots). [PR #3249](https://github.com/commercialhaskell/stack/pull/3249),
  see the PR description for a number of related issues.
* Upgraded to version 2.0 of the Cabal library.

Behavior changes:

* The `--install-ghc` flag is now on by default. For example, if you
  run `stack build` in a directory requiring a GHC that you do not
  currently have, Stack will automatically download and install that
  GHC. You can explicitly set `install-ghc: false` or pass the flag
  `--no-install-ghc` to regain the previous behavior.
* `stack ghci` no longer loads modules grouped by package. This is
  always an improvement for plain ghci - it makes loading faster and
  less noisy. For intero, this has the side-effect that it will no
  longer load multiple packages that depend on TH loading relative
  paths.  TH relative paths will still work when loading a single
  package into intero. See
  [#3309](https://github.com/commercialhaskell/stack/issues/3309)
* Setting GHC options for a package via `ghc-options:` in your
  `stack.yaml` will promote it to a local package, providing for more
  consistency with flags and better reproducibility. See:
  [#849](https://github.com/commercialhaskell/stack/issues/849)
* The `package-indices` setting with Hackage no longer works with the
  `00-index.tar.gz` tarball, but must use the `01-index.tar.gz` file
  to allow revised packages to be found.
* Options passed via `--ghci-options` are now passed to the end of the
  invocation of ghci, instead of the middle.  This allows using `+RTS`
  without an accompanying `-RTS`.
* When auto-detecting `--ghc-build`, `tinfo6` is now preferred over
  `standard` if both versions of libtinfo are installed
* Addition of `stack build --copy-compiler-tool`, to allow tools like
  intero to be installed globally for a particular compiler.
  [#2643](https://github.com/commercialhaskell/stack/issues/2643)
* Stack will ask before saving hackage credentials to file. This new
  prompt can be avoided by using the `save-hackage-creds` setting. Please
  see [#2159](https://github.com/commercialhaskell/stack/issues/2159).
* The `GHCRTS` environment variable will no longer be passed through to
  every program stack runs. Instead, it will only be passed through
  commands like `exec`, `runghc`, `script`, `ghci`, etc.
  See [#3444](https://github.com/commercialhaskell/stack/issues/3444).
* `ghc-options:` for specific packages will now come after the options
  specified for all packages / particular sets of packages. See
  [#3573](https://github.com/commercialhaskell/stack/issues/3573).
* The `pvp-bounds` feature is no longer fully functional, due to some
  issues with the Cabal library's printer. See
  [#3550](https://github.com/commercialhaskell/stack/issues/3550).

Other enhancements:

* The `with-hpack` configuration option specifies an Hpack executable to use
  instead of the Hpack bundled with Stack. Please
  see [#3179](https://github.com/commercialhaskell/stack/issues/3179).
* It's now possible to skip tests and benchmarks using `--skip`
  flag
* `GitSHA1` is now `StaticSHA256` and is implemented using the `StaticSize 64 ByteString` for improved performance.
  See [#3006](https://github.com/commercialhaskell/stack/issues/3006)
* Dependencies via HTTP(S) archives have been generalized to allow
  local file path archives, as well as to support setting a
  cryptographic hash (SHA256) of the contents for better
  reproducibility.
* Allow specifying `--git-branch` when upgrading
* When running `stack upgrade` from a file which is different from the
  default executable path (e.g., on POSIX systems,
  `~/.local/bin/stack`), it will now additionally copy the new
  executable over the currently running `stack` executable. If
  permission is denied (such as in `/usr/local/bin/stack`), the user
  will be prompted to try again using `sudo`. This is intended to
  assist with the user experience when the `PATH` environment variable
  has not been properly configured, see
  [#3232](https://github.com/commercialhaskell/stack/issues/3232).
* `stack setup` for ghcjs will now install `alex` and `happy` if
  they are not present.  See
  [#3109](https://github.com/commercialhaskell/stack/issues/3232).
* Added `stack ghci --only-main` flag, to skip loading / importing
  all but main modules. See the ghci documentation page
  for further info.
* Allow GHC's colored output to show through. GHC colors output
  starting with version 8.2.1, for older GHC this does nothing.
  Sometimes GHC's heuristics would work fine even before this change,
  for example in `stack ghci`, but this override's GHC's heuristics
  when they're broken by our collecting and processing GHC's output.
* Extended the `ghc-options` field to support `$locals`, `$targets`,
  and `$everything`. See:
  [#3329](https://github.com/commercialhaskell/stack/issues/3329)
* Better error message for case that `stack ghci` file targets are
  combined with invalid package targets. See:
  [#3342](https://github.com/commercialhaskell/stack/issues/3342)
* For profiling now uses `-fprof-auto -fprof-cafs` instead of
  the deprecated `-auto-all -caf-all`. See:
  [#3360](https://github.com/commercialhaskell/stack/issues/3360)
* Better descriptions are now available for `stack upgrade --help`. See:
  [#3070](https://github.com/commercialhaskell/stack/issues/3070)
* When using Nix, nix-shell now depends always on gcc to prevent build errors
  when using the FFI. As ghc depends on gcc anyway, this doesn't increase the
  dependency footprint.
* `--cwd DIR` can now be passed to `stack exec` in order to execute the
  program in a different directory. See:
  [#3264](https://github.com/commercialhaskell/stack/issues/3264)
* Plan construction will detect if you add an executable-only package
  as a library dependency, resulting in much clearer error
  messages. See:
  [#2195](https://github.com/commercialhaskell/stack/issues/2195).
* Addition of `--ghc-options` to `stack script` to pass options directly
  to GHC. See:
  [#3454](https://github.com/commercialhaskell/stack/issues/3454)
* Add hpack `package.yaml` to build Stack itself
* Add `ignore-revision-mismatch` setting. See:
  [#3520](https://github.com/commercialhaskell/stack/issues/3520).
* Log when each individual test suite finishes. See:
  [#3552](https://github.com/commercialhaskell/stack/issues/3552).
* Avoid spurious rebuilds when using `--file-watch` by not watching files for
  executable, test and benchmark components that aren't a target. See:
  [#3483](https://github.com/commercialhaskell/stack/issues/3483).
* Stack will now try to detect the width of the running terminal
  (only on POSIX for the moment) and use that to better display
  output messages. Work is ongoing, so some messages will not
  be optimal yet. The terminal width can be overridden with the
  new `--terminal-width` command-line option (this works even on
  non-POSIX).
* Passing non local packages as targets to `stack ghci` will now
  cause them to be used as `-package` args along with package
  hiding.
* Detect when user changed .cabal file instead of package.yaml. This
  was implemented upstream in hpack. See
  [#3383](https://github.com/commercialhaskell/stack/issues/3383).
* Automatically run `autoreconf -i` as necessary when a `configure`
  script is missing. See
  [#3534](https://github.com/commercialhaskell/stack/issues/3534)
* GHC bindists can now be identified by their SHA256 checksum in addition to
  their SHA1 checksum, allowing for more security in download.
* For filesystem setup-info paths, it's no longer assumed that the
  directory is writable, instead a temp dir is used.  See
  [#3188](https://github.com/commercialhaskell/stack/issues/3188).

Bug fixes:

* `stack hoogle` correctly generates Hoogle databases. See:
  [#3362](https://github.com/commercialhaskell/stack/issues/3362)
* `stack --docker-help` is now clearer about --docker implying
   system-ghc: true, rather than both --docker and --no-docker.
* `stack haddock` now includes package names for all modules in the
   Haddock index page. See:
  [#2886](https://github.com/commercialhaskell/stack/issues/2886)
* Fixed an issue where Stack wouldn't detect missing Docker images
  properly with newer Docker versions.
  [#3171](https://github.com/commercialhaskell/stack/pull/3171)
* Previously, cabal files with just test-suite could cause build to fail
  ([#2862](https://github.com/commercialhaskell/stack/issues/2862))
* If an invalid snapshot file has been detected (usually due to
  mismatched hashes), Stack will delete the downloaded file and
  recommend either retrying or filing an issue upstream. See
  [#3319](https://github.com/commercialhaskell/stack/issues/3319).
* Modified the flag parser within Stack to match the behavior of
  Cabal's flag parser, which allows multiple sequential dashes. See
  [#3345](https://github.com/commercialhaskell/stack/issues/3345)
* Now clears the hackage index cache if it is older than the
  downloaded index.  Fixes potential issue if stack was interrupted when
  updating index.
  See [#3033](https://github.com/commercialhaskell/stack/issues/3033)
* The Stack install script now respects the `-d` option.
  See [#3366](https://github.com/commercialhaskell/stack/pull/3366).
* `stack script` can now handle relative paths to source files.
  See [#3372](https://github.com/commercialhaskell/stack/issues/3372).
* Fixes explanation of why a target is needed by the build plan, when the
  target is an extra dependency from the commandline.
  See [#3378](https://github.com/commercialhaskell/stack/issues/3378).
* Previously, if you delete a yaml file from ~/.stack/build-plan, it would
  trust the etag and not re-download.  Fixed in this version.
* Invoking `stack --docker` in parallel now correctly locks the sqlite database.
  See [#3400](https://github.com/commercialhaskell/stack/issues/3400).
* docs.haskellstack.org RTD documentation search is replaced by the mkdocs
  search. Please see
  [#3376](https://github.com/commercialhaskell/stack/issues/3376).
* `stack clean` now works with nix.  See
  [#3468](https://github.com/commercialhaskell/stack/issues/3376).
* `stack build --only-dependencies` no longer builds local project packages
  that are depended on. See
  [#3476](https://github.com/commercialhaskell/stack/issues/3476).
* Properly handle relative paths stored in the precompiled cache files. See
  [#3431](https://github.com/commercialhaskell/stack/issues/3431).
* In some cases, Cabal does not realize that it needs to reconfigure, and must
  be told to do so automatically. This would manifest as a "shadowed
  dependency" error message. We now force a reconfigure whenever a dependency is
  built, even if the package ID remained the same. See
  [#2781](https://github.com/commercialhaskell/stack/issues/2781).
* When `--pvp-bounds` is enabled for sdist or upload, internal
  dependencies could cause errors when uploaded to hackage.  This is
  fixed, see [#3290](https://github.com/commercialhaskell/stack/issues/3290)
* Fixes a bug where nonexistent hackage versions would cause stack to
  suggest the same package name, without giving version info. See
  [#3562](https://github.com/commercialhaskell/stack/issues/3562)
* Fixes a bug that has existed since 1.5.0, where
  `stack setup --upgrade-cabal` would say that Cabal is already the latest
  version, when it wasn't.
* Ensure that an `extra-dep` from a local directory is not treated as
  a `$locals` for GHC options purposes. See
  [#3574](https://github.com/commercialhaskell/stack/issues/3574).
* Building all executables only happens once instead of every
  time. See
  [#3229](https://github.com/commercialhaskell/stack/issues/3229) for
  more info.


## 1.5.1

Bug fixes:

* Stack eagerly tries to parse all cabal files related to a
  snapshot. Starting with Stackage Nightly 2017-07-31, snapshots are
  using GHC 8.2.1, and the `ghc.cabal` file implicitly referenced uses
  the (not yet supported) Cabal 2.0 file format. Future releases of
  Stack will both be less eager about cabal file parsing and support
  Cabal 2.0. This patch simply bypasses the error for invalid parsing.


## 1.5.0

Behavior changes:

* `stack profile` and `stack trace` now add their extra RTS arguments for
  benchmarks and tests to the beginning of the args, instead of the end.
  See [#2399](https://github.com/commercialhaskell/stack/issues/2399)
* Support for Git-based indices has been removed.

Other enhancements:

* `stack setup` allow to control options passed to ghcjs-boot with
  `--ghcjs-boot-options` (one word at a time) and `--[no-]ghcjs-boot-clean`
* `stack setup` now accepts a `--install-cabal VERSION` option which
  will install a specific version of the Cabal library globally.
* Updates to store-0.4.1, which has improved performance and better error
  reporting for version tags.  A side-effect of this is that all of
  stack's binary caches will be invalidated.
* `stack solver` will now warn about unexpected cabal-install versions.
  See [#3044](https://github.com/commercialhaskell/stack/issues/3044)
* Upstream packages unpacked to a temp dir are now deleted as soon as
  possible to avoid running out of space in `/tmp`.
  See [#3018](https://github.com/commercialhaskell/stack/issues/3018)
* Add short synonyms for `test-arguments` and `benchmark-arguments` options.
* Adds `STACK_WORK` environment variable, to specify work dir.
  See [#3063](https://github.com/commercialhaskell/stack/issues/3063)
* Can now use relative paths for `extra-include-dirs` and `extra-lib-dirs`.
  See [#2830](https://github.com/commercialhaskell/stack/issues/2830)
* Improved bash completion for many options, including `--ghc-options`,
  `--flag`, targets, and project executables for `exec`.
* `--haddock-arguments` is actually used now when `haddock` is invoked
  during documentation generation.
* `--[no-]haddock-hyperlink-source` flag added which allows toggling
  of sources being included in Haddock output.
  See [#3099](https://github.com/commercialhaskell/stack/issues/3099)
* `stack ghci` will now skip building all local targets, even if they have
  downstream deps, as long as it's registered in the DB.
* The pvp-bounds feature now supports adding `-revision` to the end of
  each value, e.g. `pvp-bounds: both-revision`. This means that, when
  uploading to Hackage, Stack will first upload your tarball with an
  unmodified `.cabal` file, and then upload a cabal file revision with
  the PVP bounds added. This can be useful&mdash;especially combined
  with the
  [Stackage no-revisions feature](http://www.snoyman.com/blog/2017/04/stackages-no-revisions-field)&mdash;as
  a method to ensure PVP compliance without having to proactively fix
  bounds issues for Stackage maintenance.
* Expose a `save-hackage-creds` configuration option
* On GHC <= 7.8, filters out spurious linker warnings on windows
  See [#3127](https://github.com/commercialhaskell/stack/pull/3127)
* Better error messages when creating or building packages which alias
  wired-in packages. See
  [#3172](https://github.com/commercialhaskell/stack/issues/3172).
* MinGW bin folder now is searched for dynamic libraries. See [#3126](https://github.com/commercialhaskell/stack/issues/3126)
* When using Nix, nix-shell now depends always on git to prevent runtime errors
  while fetching metadata
* The `stack unpack` command now accepts a form where an explicit
  Hackage revision hash is specified, e.g. `stack unpack
  foo-1.2.3@gitsha1:deadbeef`. Note that this should be considered
  _experimental_, Stack will likely move towards a different hash
  format in the future.
* Binary "stack upgrade" will now warn if the installed executable is not
  on the PATH or shadowed by another entry.
* Allow running tests on tarball created by sdist and upload
  [#717](https://github.com/commercialhaskell/stack/issues/717).

Bug fixes:

* Fixes case where `stack build --profile` might not cause executables /
  tests / benchmarks to be rebuilt.
  See [#2984](https://github.com/commercialhaskell/stack/issues/2984)
* `stack ghci file.hs` now loads the file even if it isn't part of
  your project.
* `stack clean --full` now works when docker is enabled.
  See [#2010](https://github.com/commercialhaskell/stack/issues/2010)
* Fixes an issue where cyclic deps can cause benchmarks or tests to be run
  before they are built.
  See [#2153](https://github.com/commercialhaskell/stack/issues/2153)
* Fixes `stack build --file-watch` in cases where a directory is removed
  See [#1838](https://github.com/commercialhaskell/stack/issues/1838)
* Fixes `stack dot` and `stack list-dependencies` to use info from the
  package database for wired-in-packages (ghc, base, etc).
  See [#3084](https://github.com/commercialhaskell/stack/issues/3084)
* Fixes `stack --docker build` when user is part of libvirt/libvirtd
  groups on Ubuntu Yakkety (16.10).
  See [#3092](https://github.com/commercialhaskell/stack/issues/3092)
* Switching a package between extra-dep and local package now forces
  rebuild (previously it wouldn't if versions were the same).
  See [#2147](https://github.com/commercialhaskell/stack/issues/2147)
* `stack upload` no longer reveals your password when you type it on
  MinTTY-based Windows shells, such as Cygwin and MSYS2.
  See [#3142](https://github.com/commercialhaskell/stack/issues/3142)
* `stack script`'s import parser will now properly parse files that
  have Windows-style line endings (CRLF)


## 1.4.0

Release notes:

* Docker images:
  [fpco/stack-full](https://hub.docker.com/r/fpco/stack-full/) and
  [fpco/stack-run](https://hub.docker.com/r/fpco/stack-run/)
  are no longer being built for LTS 8.0 and above.
  [fpco/stack-build](https://hub.docker.com/r/fpco/stack-build/)
  images continue to be built with a
  [simplified process](https://github.com/commercialhaskell/stack/tree/master/etc/dockerfiles/stack-build).
  [#624](https://github.com/commercialhaskell/stack/issues/624)

Major changes:

* A new command, `script`, has been added, intended to make the script
  interpreter workflow more reliable, easier to use, and more
  efficient. This command forces the user to provide a `--resolver`
  value, ignores all config files for more reproducible results, and
  optimizes the existing package check to make the common case of all
  packages already being present much faster. This mode does require
  that all packages be present in a snapshot, however.
  [#2805](https://github.com/commercialhaskell/stack/issues/2805)

Behavior changes:

* The default package metadata backend has been changed from Git to
  the 01-index.tar.gz file, from the hackage-security project. This is
  intended to address some download speed issues from Github for
  people in certain geographic regions. There is now full support for
  checking out specific cabal file revisions from downloaded tarballs
  as well. If you manually specify a package index with only a Git
  URL, Git will still be used. See
  [#2780](https://github.com/commercialhaskell/stack/issues/2780)
* When you provide the `--resolver` argument to the `stack unpack`
  command, any packages passed in by name only will be looked up in
  the given snapshot instead of taking the latest version. For
  example, `stack --resolver lts-7.14 unpack mtl` will get version
  2.2.1 of `mtl`, regardless of the latest version available in the
  package indices. This will also force the same cabal file revision
  to be used as is specified in the snapshot.

    Unpacking via a package identifier (e.g. `stack --resolver lts-7.14
    unpack mtl-2.2.1`) will ignore any settings in the snapshot and take
    the most recent revision.

    For backwards compatibility with tools relying on the presence of a
    `00-index.tar`, Stack will copy the `01-index.tar` file to
    `00-index.tar`. Note, however, that these files are different; most
    importantly, 00-index contains only the newest revisions of cabal
    files, while 01-index contains all versions. You may still need to
    update your tooling.
* Passing `--(no-)nix-*` options now no longer implies `--nix`, except for
  `--nix-pure`, so that the user preference whether or not to use Nix is
  honored even in the presence of options that change the Nix behavior.

Other enhancements:

* Internal cleanup: configuration types are now based much more on lenses
* `stack build` and related commands now allow the user to disable debug symbol stripping
  with new `--no-strip`, `--no-library-stripping`, and `--no-executable-shipping` flags,
  closing [#877](https://github.com/commercialhaskell/stack/issues/877).
  Also turned error message for missing targets more readable ([#2384](https://github.com/commercialhaskell/stack/issues/2384))
* `stack haddock` now shows index.html paths when documentation is already up to
  date. Resolved [#781](https://github.com/commercialhaskell/stack/issues/781)
* Respects the `custom-setup` field introduced in Cabal 1.24. This
  supercedes any `explicit-setup-deps` settings in your `stack.yaml`
  and trusts the package's `.cabal` file to explicitly state all its
  dependencies.
* If system package installation fails, `get-stack.sh` will fail as well. Also
  shows warning suggesting to run `apt-get update` or similar, depending on the
  OS.
  ([#2898](https://github.com/commercialhaskell/stack/issues/2898))
* When `stack ghci` is run with a config with no packages (e.g. global project),
  it will now look for source files in the current work dir.
  ([#2878](https://github.com/commercialhaskell/stack/issues/2878))
* Bump to hpack 0.17.0 to allow `custom-setup` and `!include "..."` in `package.yaml`.
* The script interpreter will now output error logging.  In particular,
  this means it will output info about plan construction errors.
  ([#2879](https://github.com/commercialhaskell/stack/issues/2879))
* `stack ghci` now takes `--flag` and `--ghc-options` again (inadvertently
  removed in 1.3.0).
  ([#2986](https://github.com/commercialhaskell/stack/issues/2986))
* `stack exec` now takes `--rts-options` which passes the given arguments inside of
  `+RTS ... args .. -RTS` to the executable. This works around stack itself consuming
  the RTS flags on Windows. ([#2640](https://github.com/commercialhaskell/stack/issues/2640))
* Upgraded `http-client-tls` version, which now offers support for the
  `socks5://` and `socks5h://` values in the `http_proxy` and `https_proxy`
  environment variables.

Bug fixes:

* Bump to hpack 0.16.0 to avoid character encoding issues when reading and
  writing on non-UTF8 systems.
* `stack ghci` will no longer ignore hsSourceDirs that contain `..`. ([#2895](https://github.com/commercialhaskell/stack/issues/2895))
* `stack list-dependencies --license` now works for wired-in-packages,
  like base. ([#2871](https://github.com/commercialhaskell/stack/issues/2871))
* `stack setup` now correctly indicates when it uses system ghc
  ([#2963](https://github.com/commercialhaskell/stack/issues/2963))
* Fix to `stack config set`, in 1.3.2 it always applied to
  the global project.
  ([#2709](https://github.com/commercialhaskell/stack/issues/2709))
* Previously, cabal files without exe or lib would fail on the "copy" step.
  ([#2862](https://github.com/commercialhaskell/stack/issues/2862))
* `stack upgrade --git` now works properly.  Workaround for affected
  versions (>= 1.3.0) is to instead run `stack upgrade --git --source-only`.
  ([#2977](https://github.com/commercialhaskell/stack/issues/2977))
* Added support for GHC 8's slightly different warning format for
  dumping warnings from logs.
* Work around a bug in Cabal/GHC in which package IDs are not unique
  for different source code, leading to Stack not always rebuilding
  packages depending on local packages which have
  changed. ([#2904](https://github.com/commercialhaskell/stack/issues/2904))

## 1.3.2

Bug fixes:

* `stack config set` can now be used without a compiler installed
  [#2852](https://github.com/commercialhaskell/stack/issues/2852).
* `get-stack.sh` now installs correct binary on ARM for generic linux and raspbian,
  closing [#2856](https://github.com/commercialhaskell/stack/issues/2856).
* Correct the testing of whether a package database exists by checking
  for the `package.cache` file itself instead of the containing
  directory.
* Revert a change in the previous release which made it impossible to
  set local extra-dep packages as targets. This was overkill; we
  really only wanted to disable their test suites, which was already
  handled by a later
  patch. [#2849](https://github.com/commercialhaskell/stack/issues/2849)
* `stack new` always treats templates as being UTF-8 encoding,
  ignoring locale settings on a local machine. See
  [Yesod mailing list discussion](https://groups.google.com/d/msg/yesodweb/ZyWLsJOtY0c/aejf9E7rCAAJ)

## 1.3.0

Release notes:

* For the _next_ stack release after this one, we are planning
  changes to our Linux releases, including dropping our Ubuntu,
  Debian, CentOS, and Fedora package repositories and switching to
  statically linked binaries. See
  [#2534](https://github.com/commercialhaskell/stack/issues/2534).
  Note that upgrading without a package manager has gotten easier
  with new binary upgrade support in `stack upgrade` (see the Major
  Changes section below for more information). In addition, the
  get.haskellstack.org script no longer installs from Ubuntu,
  Debian, CentOS, or Fedora package repositories. Instead it places
  a generic binary in /usr/local/bin.

Major changes:

* Stack will now always use its own GHC installation, even when a suitable GHC
  installation is available on the PATH. To get the old behaviour, use
  the `--system-ghc` flag or run `stack config set system-ghc --global true`.
  Docker- and Nix-enabled projects continue to use the GHC installations
  in their environment by default.

    NB: Scripts that previously used stack in combination with a system GHC
    installation should now include a `stack setup` line or use the `--install-ghc`
    flag.
    [#2221](https://github.com/commercialhaskell/stack/issues/2221)

* `stack ghci` now defaults to skipping the build of target packages, because
  support has been added for invoking "initial build steps", which create
  autogen files and run preprocessors. The `--no-build` flag is now deprecated
  because it should no longer be necessary. See
  [#1364](https://github.com/commercialhaskell/stack/issues/1364)

* Stack is now capable of doing binary upgrades instead of always
  recompiling a new version from source. Running `stack upgrade` will
  now default to downloading a binary version of Stack from the most
  recent release, if one is available. See `stack upgrade --help` for
  more options.
  [#1238](https://github.com/commercialhaskell/stack/issues/1238)

Behavior changes:

* Passing `--resolver X` with a Stack command which forces creation of a global
  project config, will pass resolver X into the initial config.
  See [#2579](https://github.com/commercialhaskell/stack/issues/2229).

* Switch the "Run from outside project" messages to debug-level, to
  avoid spamming users in the normal case of non-project usage

* If a remote package is specified (such as a Git repo) without an explicit
  `extra-dep` setting, a warning is given to the user to provide one
  explicitly.

Other enhancements:

* `stack haddock` now supports `--haddock-internal`. See
  [#2229](https://github.com/commercialhaskell/stack/issues/2229)
* Add support for `system-ghc` and `install-ghc` fields to `stack config set` command.
* Add `ghc-build` option to override autodetected GHC build to use (e.g. gmp4,
  tinfo6, nopie) on Linux.
* `stack setup` detects systems where gcc enables PIE by default (such as Ubuntu
  16.10 and Hardened Gentoo) and adjusts the GHC `configure` options accordingly.
  [#2542](https://github.com/commercialhaskell/stack/issues/2542)
* Upload to Hackage with HTTP digest instead of HTTP basic.
* Make `stack list-dependencies` understand all of the `stack dot` options too.
* Add the ability for `stack list-dependencies` to list dependency licenses by
  passing the `--license` flag.
* Dump logs that contain warnings for any local non-dependency packages
  [#2545](https://github.com/commercialhaskell/stack/issues/2545)
* Add the `dump-logs` config option and `--dump-logs` command line
  option to get full build output on the
  console. [#426](https://github.com/commercialhaskell/stack/issues/426)
* Add the `--open` option to "stack hpc report" command, causing the report to
  be opened in the browser.
* The `stack config set` command now accepts a `--global` flag for suitable fields
  which causes it to modify the global user configuration (`~/.stack/config.yaml`)
  instead of the project configuration.
  [#2675](https://github.com/commercialhaskell/stack/pull/2675)
* Information on the latest available snapshots is now downloaded from S3 instead of
  stackage.org, increasing reliability in case of stackage.org outages.
  [#2653](https://github.com/commercialhaskell/stack/pull/2653)
* `stack dot` and `stack list-dependencies` now take targets and flags.
  [#1919](https://github.com/commercialhaskell/stack/issues/1919)
* Deprecate `stack setup --stack-setup-yaml` for `--setup-info-yaml` based
  on discussion in [#2647](https://github.com/commercialhaskell/stack/issues/2647).
* The `--main-is` flag for GHCI now implies the TARGET, fixing
  [#1845](https://github.com/commercialhaskell/stack/issues/1845).
* `stack ghci` no longer takes all build options, as many weren't useful
  [#2199](https://github.com/commercialhaskell/stack/issues/2199)
* `--no-time-in-log` option, to make verbose logs more diffable
  [#2727](https://github.com/commercialhaskell/stack/issues/2727)
* `--color` option added to override auto-detection of ANSI support
  [#2725](https://github.com/commercialhaskell/stack/issues/2725)
* Missing extra-deps are now warned about, adding a degree of typo detection
  [#1521](https://github.com/commercialhaskell/stack/issues/1521)
* No longer warns about missing build-tools if they are on the PATH.
  [#2235](https://github.com/commercialhaskell/stack/issues/2235)
* Replace enclosed-exceptions with safe-exceptions.
  [#2768](https://github.com/commercialhaskell/stack/issues/2768)
* The install location for GHC and other programs can now be configured with the
  `local-programs-path` option in `config.yaml`.
  [#1644](https://github.com/commercialhaskell/stack/issues/1644)
* Added option to add nix dependencies as nix GC roots
* Proper pid 1 (init) process for `stack exec` with Docker
* Dump build logs if they contain warnings.
  [#2545](https://github.com/commercialhaskell/stack/issues/2545)
* Docker: redirect stdout of `docker pull` to stderr so that
  it will not interfere with output of other commands.
* Nix & docker can be activated at the same time, in order to run stack in a nix-shell
  in a container, preferably from an image already containing the nix dependencies
  in its /nix/store
* Stack/nix: Dependencies can be added as nix GC roots, so they are not removed
  when running `nix-collect-garbage`

Bug fixes:

* Fixed a gnarly bug where programs and package tarballs sometimes have
  corrupted downloads. See
  [#2657](https://github.com/commercialhaskell/stack/issues/2568).
* Add proper support for non-ASCII characters in file paths for the `sdist` command.
  See [#2549](https://github.com/commercialhaskell/stack/issues/2549)
* Never treat `extra-dep` local packages as targets. This ensures
  things like test suites are not run for these packages, and that
  build output is not hidden due to their presence.
* Fix a resource leak in `sinkProcessStderrStdout` which could affect
  much of the codebase, in particular copying precompiled
  packages. [#1979](https://github.com/commercialhaskell/stack/issues/1979)
* Docker: ensure that interrupted extraction process does not cause corrupt file
  when downloading a Docker-compatible Stack executable
  [#2568](https://github.com/commercialhaskell/stack/issues/2568)
* Fixed running `stack hpc report` on package targets.
  [#2664](https://github.com/commercialhaskell/stack/issues/2664)
* Fix a long-standing performance regression where stack would parse the .dump-hi
  files of the library components of local packages twice.
  [#2658](https://github.com/commercialhaskell/stack/pull/2658)
* Fixed a regression in "stack ghci --no-load", where it would prompt for a main
  module to load. [#2603](https://github.com/commercialhaskell/stack/pull/2603)
* Build Setup.hs files with the threaded RTS, mirroring the behavior of
  cabal-install and enabling more complex build systems in those files.
* Fixed a bug in passing along `--ghc-options` to ghcjs.  They were being
  provided as `--ghc-options` to Cabal, when it needs to be `--ghcjs-options`.
  [#2714](https://github.com/commercialhaskell/stack/issues/2714)
* Launch Docker from the project root regardless of the working
  directory Stack is invoked from. This means paths relative to the project root
  (e.g. environment files) can be specified in `stack.yaml`'s docker `run-args`.
* `stack setup --reinstall` now behaves as expected.
  [#2554](https://github.com/commercialhaskell/stack/issues/2554)

## 1.2.0

Release notes:

* On many Un*x systems, Stack can now be installed with a simple
  one-liner:

        wget -qO- https://get.haskellstack.org/ | sh

* The fix for
  [#2175](https://github.com/commercialhaskell/stack/issues/2175)
  entails that stack must perform a full clone of a large Git repo of
  Hackage meta-information. The total download size is about 200 MB.
  Please be aware of this when upgrading your stack installation.

* If you use Mac OS X, you may want to delay upgrading to macOS Sierra as there
  are reports of GHC panics when building some packages (including Stack
  itself). See [#2577](https://github.com/commercialhaskell/stack/issues/2577)

* This version of Stack does not build on ARM or PowerPC systems (see
  [store#37](https://github.com/fpco/store/issues/37)).  Please stay with
  version 1.1.2 for now on those architectures.  This will be rectified soon!

* We are now releasing a
  [statically linked Stack binary for 64-bit Linux](https://www.stackage.org/stack/linux-x86_64-static).
  Please try it and let us know if you run into any trouble on your platform.

* We are planning some changes to our Linux releases, including dropping our
  Ubuntu, Debian, CentOS, and Fedora package repositories and switching to
  statically linked binaries.  We would value your feedback in
  [#2534](https://github.com/commercialhaskell/stack/issues/2534).

Major changes:

* Add `stack hoogle` command.
  [#55](https://github.com/commercialhaskell/stack/issues/55)
* Support for absolute file path in `url` field of `setup-info` or `--ghc-bindist`
* Add support for rendering GHCi scripts targeting different GHCi like
  applications
  [#2457](https://github.com/commercialhaskell/stack/pull/2457)

Behavior changes:

* Remove `stack ide start` and `stack ide load-targets` commands.
  [#2178](https://github.com/commercialhaskell/stack/issues/2178)
* Support .buildinfo files in `stack ghci`.
  [#2242](https://github.com/commercialhaskell/stack/pull/2242)
* Support -ferror-spans syntax in GHC error messages.
* Avoid unpacking ghc to `/tmp`
  [#996](https://github.com/commercialhaskell/stack/issues/996)
* The Linux `gmp4` GHC bindist is no longer considered a full-fledged GHC
  variant and can no longer be specified using the `ghc-variant` option,
  and instead is treated more like a slightly different platform.

Other enhancements:

* Use the `store` package for binary serialization of most caches.
* Only require minor version match for Docker stack exe.
  This way, we can make patch releases for version bounds and similar
  build issues without needing to upload new binaries for Docker.
* Stack/Nix: Passes the right ghc derivation as an argument to the `shell.nix` when a
  custom `shell.nix` is used
  See [#2243](https://github.com/commercialhaskell/stack/issues/2243)
* Stack/Nix: Sets `LD_LIBRARY_PATH` so packages using C libs for Template Haskell can work
  (See _e.g._ [this HaskellR issue](https://github.com/tweag/HaskellR/issues/253))
* Parse CLI arguments and configuration files into less permissive types,
  improving error messages for bad inputs.
  [#2267](https://github.com/commercialhaskell/stack/issues/2267)
* Add the ability to explicitly specify a gcc executable.
  [#593](https://github.com/commercialhaskell/stack/issues/593)
* Nix: No longer uses LTS mirroring in nixpkgs. Gives to nix-shell a derivation
  like `haskell.compiler.ghc801`
  See [#2259](https://github.com/commercialhaskell/stack/issues/2259)
* Perform some subprocesses during setup concurrently, slightly speeding up most
  commands. [#2346](https://github.com/commercialhaskell/stack/pull/2346)
* `stack setup` no longer unpacks to the system temp dir on posix systems.
  [#996](https://github.com/commercialhaskell/stack/issues/996)
* `stack setup` detects libtinfo6 and ncurses6 and can download alternate GHC
  bindists [#257](https://github.com/commercialhaskell/stack/issues/257)
  [#2302](https://github.com/commercialhaskell/stack/issues/2302).
* `stack setup` detects Linux ARMv7 downloads appropriate GHC bindist
  [#2103](https://github.com/commercialhaskell/stack/issues/2103)
* Custom `stack` binaries list dependency versions in output for `--version`.
  See [#2222](https://github.com/commercialhaskell/stack/issues/2222)
  and [#2450](https://github.com/commercialhaskell/stack/issues/2450).
* Use a pretty printer to output dependency resolution errors.
  [#1912](https://github.com/commercialhaskell/stack/issues/1912)
* Remove the `--os` flag
  [#2227](https://github.com/commercialhaskell/stack/issues/2227)
* Add 'netbase' and 'ca-certificates' as dependency for .deb packages.
  [#2293](https://github.com/commercialhaskell/stack/issues/2293).
* Add `stack ide targets` command.
* Enhance debug logging with subprocess timings.
* Pretty-print YAML parse errors
  [#2374](https://github.com/commercialhaskell/stack/issues/2374)
* Clarify confusing `stack setup` output
  [#2314](https://github.com/commercialhaskell/stack/issues/2314)
* Delete `Stack.Types` multimodule to improve build times
  [#2405](https://github.com/commercialhaskell/stack/issues/2405)
* Remove spurious newlines in build logs
  [#2418](https://github.com/commercialhaskell/stack/issues/2418)
* Interpreter: Provide a way to hide implicit packages
  [#1208](https://github.com/commercialhaskell/stack/issues/1208)
* Check executability in exec lookup
  [#2489](https://github.com/commercialhaskell/stack/issues/2489)

Bug fixes:

* Fix cabal warning about use of a deprecated cabal flag
  [#2350](https://github.com/commercialhaskell/stack/issues/2350)
* Support most executable extensions on Windows
  [#2225](https://github.com/commercialhaskell/stack/issues/2225)
* Detect resolver change in `stack solver`
  [#2252](https://github.com/commercialhaskell/stack/issues/2252)
* Fix a bug in docker image creation where the wrong base image was
  selected
  [#2376](https://github.com/commercialhaskell/stack/issues/2376)
* Ignore special entries when unpacking tarballs
  [#2361](https://github.com/commercialhaskell/stack/issues/2361)
* Fixes src directory pollution of `style.css` and `highlight.js` with GHC 8's
  haddock [#2429](https://github.com/commercialhaskell/stack/issues/2429)
* Handle filepaths with spaces in `stack ghci`
  [#2266](https://github.com/commercialhaskell/stack/issues/2266)
* Apply ghc-options to snapshot packages
  [#2289](https://github.com/commercialhaskell/stack/issues/2289)
* stack sdist: Fix timestamp in tarball
  [#2394](https://github.com/commercialhaskell/stack/pull/2394)
* Allow global Stack arguments with a script
  [#2316](https://github.com/commercialhaskell/stack/issues/2316)
* Inconsistency between ToJSON and FromJSON instances of PackageLocation
  [#2412](https://github.com/commercialhaskell/stack/pull/2412)
* Perform Unicode normalization on filepaths
  [#1810](https://github.com/commercialhaskell/stack/issues/1810)
* Solver: always keep ghc wired-in as hard constraints
  [#2453](https://github.com/commercialhaskell/stack/issues/2453)
* Support OpenBSD's tar where possible, require GNU tar for xz support
  [#2283](https://github.com/commercialhaskell/stack/issues/2283)
* Fix using --coverage with Cabal-1.24
  [#2424](https://github.com/commercialhaskell/stack/issues/2424)
* When marking exe installed, remove old version
  [#2373](https://github.com/commercialhaskell/stack/issues/2373)
* Stop truncating all-cabal-hashes git repo
  [#2175](https://github.com/commercialhaskell/stack/issues/2175)
* Handle non-ASCII filenames on Windows
  [#2491](https://github.com/commercialhaskell/stack/issues/2491)
* Avoid using multiple versions of a package in script interpreter
  by passing package-id to ghc/runghc
  [#1957](https://github.com/commercialhaskell/stack/issues/1957)
* Only pre-load compiler version when using nix integration
  [#2459](https://github.com/commercialhaskell/stack/issues/2459)
* Solver: parse cabal errors also on Windows
  [#2502](https://github.com/commercialhaskell/stack/issues/2502)
* Allow exec and ghci commands in interpreter mode.
  Scripts can now automatically open in the repl by using `exec ghci`
  instead of `runghc` in the shebang command.
  [#2510](https://github.com/commercialhaskell/stack/issues/2510)
* Now consider a package to be dirty when an extra-source-file is changed.
  See [#2040](https://github.com/commercialhaskell/stack/issues/2040)

## 1.1.2

Release notes:

* Official FreeBSD binaries are
  [now available](http://docs.haskellstack.org/en/stable/install_and_upgrade/#freebsd)
  [#1253](https://github.com/commercialhaskell/stack/issues/1253).

Major changes:

* Extensible custom snapshots implemented. These allow you to define snapshots
which extend other snapshots. See
[#863](https://github.com/commercialhaskell/stack/issues/863). Local file custom
snapshots can now be safely updated without changing their name.  Remote custom
snapshots should still be treated as immutable.

Behavior changes:

* `stack path --compiler` was added in the last release, to yield a path to the
  compiler. Unfortunately, `--compiler` is a global option that is useful to use
  with `stack path`. The same functionality is now provided by `stack path
  --compiler-exe`. See
  [#2123](https://github.com/commercialhaskell/stack/issues/2123)
* For packages specified in terms of a git or hg repo, the hash used in the
  location has changed.  This means that existing downloads from older stack
  versions won't be used.  This is a side-effect of the fix to
  [#2133](https://github.com/commercialhaskell/stack/issues/2133)
* `stack upgrade` no longer pays attention to local stack.yaml files, just the
  global config and CLI options.
  [#1392](https://github.com/commercialhaskell/stack/issues/1392)
* `stack ghci` now uses `:add` instead of `:load`, making it potentially work
  better with user scripts. See
  [#1888](https://github.com/commercialhaskell/stack/issues/1888)

Other enhancements:

* Grab Cabal files via Git SHA to avoid regressions from Hackage revisions
  [#2070](https://github.com/commercialhaskell/stack/pull/2070)
* Custom snapshots now support `ghc-options`.
* Package git repos are now re-used rather than re-cloned. See
  [#1620](https://github.com/commercialhaskell/stack/issues/1620)
* `DESTDIR` is filtered from environment when installing GHC. See
  [#1460](https://github.com/commercialhaskell/stack/issues/1460)
* `stack haddock` now supports `--hadock-arguments`. See
  [#2144](https://github.com/commercialhaskell/stack/issues/2144)
* Signing: warn if GPG_TTY is not set as per `man gpg-agent`

Bug fixes:

* Now ignore project config when doing `stack init` or `stack new`. See
  [#2110](https://github.com/commercialhaskell/stack/issues/2110)
* Packages specified by git repo can now have submodules. See
  [#2133](https://github.com/commercialhaskell/stack/issues/2133)
* Fix of hackage index fetch retry. See re-opening of
  [#1418](https://github.com/commercialhaskell/stack/issues/1418#issuecomment-217633843)
* HPack now picks up changes to filesystem other than package.yaml.  See
  [#2051](https://github.com/commercialhaskell/stack/issues/2051)
* "stack solver" no longer suggests --omit-packages. See
  [#2031](https://github.com/commercialhaskell/stack/issues/2031)
* Fixed an issue with building Cabal's Setup.hs. See
  [#1356](https://github.com/commercialhaskell/stack/issues/1356)
* Package dirtiness now pays attention to deleted files. See
  [#1841](https://github.com/commercialhaskell/stack/issues/1841)
* `stack ghci` now uses `extra-lib-dirs` and `extra-include-dirs`. See
  [#1656](https://github.com/commercialhaskell/stack/issues/1656)
* Relative paths outside of source dir added via `qAddDependentFile` are now
  checked for dirtiness. See
  [#1982](https://github.com/commercialhaskell/stack/issues/1982)
* Signing: always use `--with-fingerprints`

## 1.1.0

Release notes:

* Added Ubuntu 16.04 LTS (xenial) Apt repo.
* No longer uploading new versions to Fedora 21 repo.

Behavior changes:

* Snapshot packages are no longer built with executable profiling. See
  [#1179](https://github.com/commercialhaskell/stack/issues/1179).
* `stack init` now ignores symlinks when searching for cabal files. It also now
  ignores any directory that begins with `.` (as well as `dist` dirs) - before
  it would only ignore `.git`, `.stack-work`, and `dist`.
* The stack executable is no longer built with `-rtsopts`.  Before, when
  `-rtsopts` was enabled, stack would process `+RTS` options even when intended
  for some other program, such as when used with `stack exec -- prog +RTS`.
  See [#2022](https://github.com/commercialhaskell/stack/issues/2022).
* The `stack path --ghc-paths` option is deprecated and renamed to `--programs`.
  `--compiler` is added, which points directly at the compiler used in
  the current project.  `--compiler-bin` points to the compiler's bin dir.
* For consistency with the `$STACK_ROOT` environment variable, the
  `stack path --global-stack-root` flag and the `global-stack-root` field
  in the output of `stack path` are being deprecated and replaced with the
  `stack-root` flag and output field.
  Additionally, the stack root can now be specified via the
  `--stack-root` command-line flag. See
  [#1148](https://github.com/commercialhaskell/stack/issues/1148).
* `stack sig` GPG-related sub-commands were removed (folded into `upload` and
  `sdist`)
* GPG signing of packages while uploading to Hackage is now the default. Use
  `upload --no-signature` if you would rather not contribute your package
  signature. If you don't yet have a GPG keyset, read this
  [blog post on GPG keys](https://fpcomplete.com/blog/2016/05/stack-security-gnupg-keys).
  We can add a stack.yaml config setting to disable signing if some people
  desire it. We hope that people will sign. Later we will be adding GPG
  signature verification options.
* `stack build pkg-1.2.3` will now build even if the snapshot has a different
  package version - it is treated as an extra-dep. `stack build local-pkg-1.2.3`
  is an error even if the version number matches the local package
  [#2028](https://github.com/commercialhaskell/stack/issues/2028).
* Having a `nix:` section no longer implies enabling nix build. This allows the
  user to globally configure whether nix is used (unless the project overrides
  the default explicitly). See
  [#1924](https://github.com/commercialhaskell/stack/issues/1924).
* Remove deprecated valid-wanted field.
* Docker: mount home directory in container [#1949](https://github.com/commercialhaskell/stack/issues/1949).
* Deprecate `--local-bin-path` instead `--local-bin`.
* `stack image`: allow absolute source paths for `add`.

Other enhancements:

* `stack haddock --open [PACKAGE]` opens the local haddocks in the browser.
* Fix too much rebuilding when enabling/disabling profiling flags.
* `stack build pkg-1.0` will now build `pkg-1.0` even if the snapshot specifies
  a different version (it introduces a temporary extra-dep)
* Experimental support for `--split-objs` added
  [#1284](https://github.com/commercialhaskell/stack/issues/1284).
* `git` packages with submodules are supported by passing the `--recursive`
  flag to `git clone`.
* When using [hpack](https://github.com/sol/hpack), only regenerate cabal files
  when hpack files change.
* hpack files can now be used in templates
* `stack ghci` now runs ghci as a separate process
  [#1306](https://github.com/commercialhaskell/stack/issues/1306)
* Retry when downloading snapshots and package indices
* Many build options are configurable now in `stack.yaml`:
```
  build:
    library-profiling: true
    executable-profiling: true
    haddock: true
    haddock-deps: true
    copy-bins: true
    prefetch: true
    force-dirty: true
    keep-going: true
    test: true
    test-arguments:
      rerun-tests: true
      additional-args: ['-fprof']
      coverage: true
      no-run-tests: true
    bench: true
    benchmark-opts:
      benchmark-arguments: -O2
      no-run-benchmarks: true
    reconfigure: true
    cabal-verbose: true
```
* A number of URLs are now configurable, useful for firewalls. See
  [#1794](https://github.com/commercialhaskell/stack/issues/1884).
* Suggest causes when executables are missing.
* Allow `--omit-packages` even without `--solver`.
* Improve the generated stack.yaml.
* Improve ghci results after :load Main module collision with main file path.
* Only load the hackage index if necessary
  [#1883](https://github.com/commercialhaskell/stack/issues/1883), [#1892](https://github.com/commercialhaskell/stack/issues/1892).
* init: allow local packages to be deps of deps
  [#1965](https://github.com/commercialhaskell/stack/issues/1965).
* Always use full fingerprints from GPG
  [#1952](https://github.com/commercialhaskell/stack/issues/1952).
* Default to using `gpg2` and fall back to `gpg`
  [#1976](https://github.com/commercialhaskell/stack/issues/1976).
* Add a flag for --verbosity silent.
* Add `haddock --open` flag [#1396](https://github.com/commercialhaskell/stack/issues/1396).

Bug fixes:

* Package tarballs would fail to unpack.
  [#1884](https://github.com/commercialhaskell/stack/issues/1884).
* Fixed errant warnings about missing modules, after deleted and removed from
  cabal file [#921](https://github.com/commercialhaskell/stack/issues/921)
  [#1805](https://github.com/commercialhaskell/stack/issues/1805).
* Now considers a package to dirty when the hpack file is changed
  [#1819](https://github.com/commercialhaskell/stack/issues/1819).
* Nix: cancelling a stack build now exits properly rather than dropping into a
  nix-shell [#1778](https://github.com/commercialhaskell/stack/issues/1778).
* `allow-newer: true` now causes `--exact-configuration` to be passed to Cabal.
  See [#1579](https://github.com/commercialhaskell/stack/issues/1579).
* `stack solver` no longer fails with `InvalidRelFile` for relative package
  paths including `..`. See
  [#1954](https://github.com/commercialhaskell/stack/issues/1954).
* Ignore emacs lock files when finding .cabal
  [#1897](https://github.com/commercialhaskell/stack/issues/1897).
* Use lenient UTF-8 decode for build output
  [#1945](https://github.com/commercialhaskell/stack/issues/1945).
* Clear index cache whenever index updated
  [#1962](https://github.com/commercialhaskell/stack/issues/1962).
* Fix: Building a container image drops a .stack-work dir in the current working
  (sub)directory
  [#1975](https://github.com/commercialhaskell/stack/issues/1975).
* Fix: Rebuilding when disabling profiling
  [#2023](https://github.com/commercialhaskell/stack/issues/2023).

## 1.0.4.3

Bug fixes:

* Don't delete contents of ~/.ssh when using `stack clean --full` with Docker
  enabled [#2000](https://github.com/commercialhaskell/stack/issues/2000)

## 1.0.4.2

Build with path-io-1.0.0. There are no changes in behaviour from 1.0.4,
so no binaries are released for this version.

## 1.0.4.1

Fixes build with aeson-0.11.0.0. There are no changes in behaviour from 1.0.4,
so no binaries are released for this version.

## 1.0.4

Major changes:

* Some notable changes in `stack init`:
    * Overall it should now be able to initialize almost all existing cabal
      packages out of the box as long as the package itself is consistently
      defined.
    * Choose the best possible snapshot and add extra dependencies on top
      of a snapshot resolver rather than a compiler resolver -
      [#1583](https://github.com/commercialhaskell/stack/pull/1583)
    * Automatically omit a package (`--omit-packages`) when it is compiler
      incompatible or when there are packages with conflicting dependency
      requirements - [#1674](https://github.com/commercialhaskell/stack/pull/1674).
    * Some more changes for a better user experience. Please refer to
      the doc guide for details.
* Add support for hpack, alternative package description format
  [#1679](https://github.com/commercialhaskell/stack/issues/1679)

Other enhancements:

* Docker: pass ~/.ssh and SSH auth socket into container, so that git repos
  work [#1358](https://github.com/commercialhaskell/stack/issues/1358).
* Docker: strip suffix from docker --version.
  [#1653](https://github.com/commercialhaskell/stack/issues/1653)
* Docker: pass USER and PWD environment variables into container.
* On each run, stack will test the stack root directory (~/.stack), and the
  project and package work directories (.stack-work) for whether they are
  owned by the current user and abort if they are not. This precaution can
  be disabled with the `--allow-different-user` flag or `allow-different-user`
  option in the global config (~/.stack/config.yaml).
  [#471](https://github.com/commercialhaskell/stack/issues/471)
* Added `stack clean --full` option for full working dir cleanup.
* YAML config: support Zip archives.
* Redownload build plan if parsing fails
  [#1702](https://github.com/commercialhaskell/stack/issues/1702).
* Give mustache templates access to a 'year' tag
  [#1716](https://github.com/commercialhaskell/stack/pull/1716).
* Have "stack ghci" warn about module name aliasing.
* Add "stack ghci --load-local-deps".
* Build Setup.hs with -rtsopts
  [#1687](https://github.com/commercialhaskell/stack/issues/1687).
* `stack init` accepts a list of directories.
* Add flag infos to DependencyPlanFailures (for better error output in case of
  flags) [#713](https://github.com/commercialhaskell/stack/issues/713)
* `stack new --bare` complains for overwrites, and add `--force` option
  [#1597](https://github.com/commercialhaskell/stack/issues/1597).

Bug fixes:

* Previously, `stack ghci` would fail with `cannot satisfy -package-id` when the
  implicit build step changes the package key of some dependency.
* Fix: Building with ghcjs: "ghc-pkg: Prelude.chr: bad argument: 2980338"
  [#1665](https://github.com/commercialhaskell/stack/issues/1665).
* Fix running test / bench with `--profile` / `--trace`.
* Fix: build progress counter is no longer visible
  [#1685](https://github.com/commercialhaskell/stack/issues/1685).
* Use "-RTS" w/ profiling to allow extra args
  [#1772](https://github.com/commercialhaskell/stack/issues/1772).
* Fix withUnpackedTarball7z to find name of srcDir after unpacking
  (fixes `stack setup` fails for ghcjs project on windows)
  [#1774](https://github.com/commercialhaskell/stack/issues/1774).
* Add space before auto-generated bench opts (makes profiling options work
  uniformly for applications and benchmark suites)
  [#1771](https://github.com/commercialhaskell/stack/issues/1771).
* Don't try to find plugin if it resembles flag.
* Setup.hs changes cause package dirtiness
  [#1711](https://github.com/commercialhaskell/stack/issues/1711).
* Send "stack templates" output to stdout
  [#1792](https://github.com/commercialhaskell/stack/issues/1792).

## 1.0.2

Release notes:

- Arch Linux: Stack has been adopted into the
  [official community repository](https://www.archlinux.org/packages/community/x86_64/stack/),
  so we will no longer be updating the AUR with new versions. See the
  [install/upgrade guide](http://docs.haskellstack.org/en/stable/install_and_upgrade/#arch-linux)
  for current download instructions.

Major changes:

- `stack init` and `solver` overhaul
  [#1583](https://github.com/commercialhaskell/stack/pull/1583)

Other enhancements:

- Disable locale/codepage hacks when GHC >=7.10.3
  [#1552](https://github.com/commercialhaskell/stack/issues/1552)
- Specify multiple images to build for `stack image container`
  [docs](http://docs.haskellstack.org/en/stable/yaml_configuration/#image)
- Specify which executables to include in images for `stack image container`
  [docs](http://docs.haskellstack.org/en/stable/yaml_configuration/#image)
- Docker: pass supplementary groups and umask into container
- If git fetch fails wipe the directory and try again from scratch
  [#1418](https://github.com/commercialhaskell/stack/issues/1418)
- Warn if newly installed executables won't be available on the PATH
  [#1362](https://github.com/commercialhaskell/stack/issues/1362)
- stack.yaml: for `stack image container`, specify multiple images to generate,
  and which executables should be added to those images
- GHCI: add interactive Main selection
  [#1068](https://github.com/commercialhaskell/stack/issues/1068)
- Care less about the particular name of a GHCJS sdist folder
  [#1622](https://github.com/commercialhaskell/stack/issues/1622)
- Unified Enable/disable help messaging
  [#1613](https://github.com/commercialhaskell/stack/issues/1613)

Bug fixes:

- Don't share precompiled packages between GHC/platform variants and Docker
  [#1551](https://github.com/commercialhaskell/stack/issues/1551)
- Properly redownload corrupted downloads with the correct file size.
  [Mailing list discussion](https://groups.google.com/d/msg/haskell-stack/iVGDG5OHYxs/FjUrR5JsDQAJ)
- Gracefully handle invalid paths in error/warning messages
  [#1561](https://github.com/commercialhaskell/stack/issues/1561)
- Nix: select the correct GHC version corresponding to the snapshot
  even when an abstract resolver is passed via `--resolver` on the
  command-line.
  [#1641](https://github.com/commercialhaskell/stack/issues/1641)
- Fix: Stack does not allow using an external package from ghci
  [#1557](https://github.com/commercialhaskell/stack/issues/1557)
- Disable ambiguous global '--resolver' option for 'stack init'
  [#1531](https://github.com/commercialhaskell/stack/issues/1531)
- Obey `--no-nix` flag
- Fix: GHCJS Execute.hs: Non-exhaustive patterns in lambda
  [#1591](https://github.com/commercialhaskell/stack/issues/1591)
- Send file-watch and sticky logger messages to stderr
  [#1302](https://github.com/commercialhaskell/stack/issues/1302)
  [#1635](https://github.com/commercialhaskell/stack/issues/1635)
- Use globaldb path for querying Cabal version
  [#1647](https://github.com/commercialhaskell/stack/issues/1647)

## 1.0.0

Release notes:

*  We're calling this version 1.0.0 in preparation for Stackage
   LTS 4.  Note, however, that this does not mean the code's API
   will be stable as this is primarily an end-user tool.

Enhancements:

* Added flag `--profile` flag: passed with `stack build`, it will
  enable profiling, and for `--bench` and `--test` it will generate a
  profiling report by passing `+RTS -p` to the executable(s). Great
  for using like `stack build --bench --profile` (remember that
  enabling profile will slow down your benchmarks by >4x). Run `stack
  build --bench` again to disable the profiling and get proper speeds
* Added flag `--trace` flag: just like `--profile`, it enables
  profiling, but instead of generating a report for `--bench` and
  `--test`, prints out a stack trace on exception. Great for using
  like `stack build --test --trace`
* Nix: all options can be overridden on command line
  [#1483](https://github.com/commercialhaskell/stack/issues/1483)
* Nix: build environments (shells) are now pure by default.
* Make verbosity silent by default in script interpreter mode
  [#1472](https://github.com/commercialhaskell/stack/issues/1472)
* Show a message when resetting git commit fails
  [#1453](https://github.com/commercialhaskell/stack/issues/1453)
* Improve Unicode handling in project/package names
  [#1337](https://github.com/commercialhaskell/stack/issues/1337)
* Fix ambiguity between a stack command and a filename to execute (prefer
  `stack` subcommands)
  [#1471](https://github.com/commercialhaskell/stack/issues/1471)
* Support multi line interpreter directive comments
  [#1394](https://github.com/commercialhaskell/stack/issues/1394)
* Handle space separated pids in ghc-pkg dump (for GHC HEAD)
  [#1509](https://github.com/commercialhaskell/stack/issues/1509)
* Add ghci --no-package-hiding option
  [#1517](https://github.com/commercialhaskell/stack/issues/1517)
* `stack new` can download templates from URL
  [#1466](https://github.com/commercialhaskell/stack/issues/1466)

Bug fixes:

* Nix: stack exec options are passed properly to the stack sub process
  [#1538](https://github.com/commercialhaskell/stack/issues/1538)
* Nix: specifying a shell-file works in any current working directory
  [#1547](https://github.com/commercialhaskell/stack/issues/1547)
* Nix: use `--resolver` argument
* Docker: fix missing image message and '--docker-auto-pull'
* No HTML escaping for "stack new" template params
  [#1475](https://github.com/commercialhaskell/stack/issues/1475)
* Set permissions for generated .ghci script
  [#1480](https://github.com/commercialhaskell/stack/issues/1480)
* Restrict commands allowed in interpreter mode
  [#1504](https://github.com/commercialhaskell/stack/issues/1504)
* stack ghci doesn't see preprocessed files for executables
  [#1347](https://github.com/commercialhaskell/stack/issues/1347)
* All test suites run even when only one is requested
  [#1550](https://github.com/commercialhaskell/stack/pull/1550)
* Edge cases in broken templates give odd errors
  [#1535](https://github.com/commercialhaskell/stack/issues/1535)
* Fix test coverage bug on windows

## 0.1.10.1

Bug fixes:

* `stack image container` did not actually build an image
  [#1473](https://github.com/commercialhaskell/stack/issues/1473)

## 0.1.10.0

Release notes:

* The Stack home page is now at [haskellstack.org](http://haskellstack.org),
  which shows the documentation rendered by readthedocs.org. Note: this
  has necessitated some changes to the links in the documentation's markdown
  source code, so please check the links on the website before submitting a PR
  to fix them.
* The locations of the
  [Ubuntu](http://docs.haskellstack.org/en/stable/install_and_upgrade/#ubuntu)
  and
  [Debian](http://docs.haskellstack.org/en/stable/install_and_upgrade/#debian)
  package repositories have changed to have correct URL semantics according to
  Debian's guidelines
  [#1378](https://github.com/commercialhaskell/stack/issues/1378). The old
  locations will continue to work for some months, but we suggest that you
  adjust your `/etc/apt/sources.list.d/fpco.list` to the new location to avoid
  future disruption.
* [openSUSE and SUSE Linux Enterprise](http://docs.haskellstack.org/en/stable/install_and_upgrade/#suse)
  packages are now available, thanks to [@mimi1vx](https://github.com/mimi1vx).
  Note: there will be some lag before these pick up new versions, as they are
  based on Stackage LTS.

Major changes:

* Support for building inside a Nix-shell providing system dependencies
  [#1285](https://github.com/commercialhaskell/stack/pull/1285)
* Add optional GPG signing on `stack upload --sign` or with
  `stack sig sign ...`

Other enhancements:

* Print latest applicable version of packages on conflicts
  [#508](https://github.com/commercialhaskell/stack/issues/508)
* Support for packages located in Mercurial repositories
  [#1397](https://github.com/commercialhaskell/stack/issues/1397)
* Only run benchmarks specified as build targets
  [#1412](https://github.com/commercialhaskell/stack/issues/1412)
* Support git-style executable fall-through (`stack something` executes
  `stack-something` if present)
  [#1433](https://github.com/commercialhaskell/stack/issues/1433)
* GHCi now loads intermediate dependencies
  [#584](https://github.com/commercialhaskell/stack/issues/584)
* `--work-dir` option for overriding `.stack-work`
  [#1178](https://github.com/commercialhaskell/stack/issues/1178)
* Support `detailed-0.9` tests
  [#1429](https://github.com/commercialhaskell/stack/issues/1429)
* Docker: improved POSIX signal proxying to containers
  [#547](https://github.com/commercialhaskell/stack/issues/547)

Bug fixes:

* Show absolute paths in error messages in multi-package builds
  [#1348](https://github.com/commercialhaskell/stack/issues/1348)
* Docker-built binaries and libraries in different path
  [#911](https://github.com/commercialhaskell/stack/issues/911)
  [#1367](https://github.com/commercialhaskell/stack/issues/1367)
* Docker: `--resolver` argument didn't effect selected image tag
* GHCi: Spaces in filepaths caused module loading issues
  [#1401](https://github.com/commercialhaskell/stack/issues/1401)
* GHCi: cpp-options in cabal files weren't used
  [#1419](https://github.com/commercialhaskell/stack/issues/1419)
* Benchmarks couldn't be run independently of each other
  [#1412](https://github.com/commercialhaskell/stack/issues/1412)
* Send output of building setup to stderr
  [#1410](https://github.com/commercialhaskell/stack/issues/1410)

## 0.1.8.0

Major changes:

* GHCJS can now be used with stackage snapshots via the new `compiler` field.
* Windows installers are now available:
  [download them here](http://docs.haskellstack.org/en/stable/install_and_upgrade/#windows)
  [#613](https://github.com/commercialhaskell/stack/issues/613)
* Docker integration works with non-FPComplete generated images
  [#531](https://github.com/commercialhaskell/stack/issues/531)

Other enhancements:

* Added an `allow-newer` config option
  [#922](https://github.com/commercialhaskell/stack/issues/922)
  [#770](https://github.com/commercialhaskell/stack/issues/770)
* When a Hackage revision invalidates a build plan in a snapshot, trust the
  snapshot [#770](https://github.com/commercialhaskell/stack/issues/770)
* Added a `stack config set resolver RESOLVER` command. Part of work on
  [#115](https://github.com/commercialhaskell/stack/issues/115)
* `stack setup` can now install GHCJS on windows. See
  [#1145](https://github.com/commercialhaskell/stack/issues/1145) and
  [#749](https://github.com/commercialhaskell/stack/issues/749)
* `stack hpc report` command added, which generates reports for HPC tix files
* `stack ghci` now accepts all the flags accepted by `stack build`. See
  [#1186](https://github.com/commercialhaskell/stack/issues/1186)
* `stack ghci` builds the project before launching GHCi. If the build fails,
  try to launch GHCi anyway. Use `stack ghci --no-build` option to disable
  [#1065](https://github.com/commercialhaskell/stack/issues/1065)
* `stack ghci` now detects and warns about various circumstances where it is
  liable to fail. See
  [#1270](https://github.com/commercialhaskell/stack/issues/1270)
* Added `require-docker-version` configuration option
* Packages will now usually be built along with their tests and benchmarks. See
  [#1166](https://github.com/commercialhaskell/stack/issues/1166)
* Relative `local-bin-path` paths will be relative to the project's root
  directory, not the current working directory.
  [#1340](https://github.com/commercialhaskell/stack/issues/1340)
* `stack clean` now takes an optional `[PACKAGE]` argument for use in
  multi-package projects. See
  [#583](https://github.com/commercialhaskell/stack/issues/583)
* Ignore cabal_macros.h as a dependency
  [#1195](https://github.com/commercialhaskell/stack/issues/1195)
* Pad timestamps and show local time in --verbose output
  [#1226](https://github.com/commercialhaskell/stack/issues/1226)
* GHCi: Import all modules after loading them
  [#995](https://github.com/commercialhaskell/stack/issues/995)
* Add subcommand aliases: `repl` for `ghci`, and `runhaskell` for `runghc`
  [#1241](https://github.com/commercialhaskell/stack/issues/1241)
* Add typo recommendations for unknown package identifiers
  [#158](https://github.com/commercialhaskell/stack/issues/158)
* Add `stack path --local-hpc-root` option
* Overhaul dependencies' haddocks copying
  [#1231](https://github.com/commercialhaskell/stack/issues/1231)
* Support for extra-package-dbs in 'stack ghci'
  [#1229](https://github.com/commercialhaskell/stack/pull/1229)
* `stack new` disallows package names with "words" consisting solely of numbers
  [#1336](https://github.com/commercialhaskell/stack/issues/1336)
* `stack build --fast` turns off optimizations
* Show progress while downloading package index
  [#1223](https://github.com/commercialhaskell/stack/issues/1223).

Bug fixes:

* Fix: Haddocks not copied for dependencies
  [#1105](https://github.com/commercialhaskell/stack/issues/1105)
* Fix: Global options did not work consistently after subcommand
  [#519](https://github.com/commercialhaskell/stack/issues/519)
* Fix: 'stack ghci' doesn't notice that a module got deleted
  [#1180](https://github.com/commercialhaskell/stack/issues/1180)
* Rebuild when cabal file is changed
* Fix: Paths in GHC warnings not canonicalized, nor those for packages in
  subdirectories or outside the project root
  [#1259](https://github.com/commercialhaskell/stack/issues/1259)
* Fix: unlisted files in tests and benchmarks trigger extraneous second build
  [#838](https://github.com/commercialhaskell/stack/issues/838)

## 0.1.6.0

Major changes:

* `stack setup` now supports building and booting GHCJS from source tarball.
* On Windows, build directories no longer display "pretty" information
  (like x86_64-windows/Cabal-1.22.4.0), but rather a hash of that
  content. The reason is to avoid the 260 character path limitation on
  Windows. See
  [#1027](https://github.com/commercialhaskell/stack/pull/1027)
* Rename config files and clarify their purposes [#969](https://github.com/commercialhaskell/stack/issues/969)
    * `~/.stack/stack.yaml` --> `~/.stack/config.yaml`
    * `~/.stack/global` --> `~/.stack/global-project`
    * `/etc/stack/config` --> `/etc/stack/config.yaml`
    * Old locations still supported, with deprecation warnings
* New command "stack eval CODE", which evaluates to "stack exec ghc -- -e CODE".

Other enhancements:

* No longer install `git` on Windows
  [#1046](https://github.com/commercialhaskell/stack/issues/1046). You
  can still get this behavior by running the following yourself:
  `stack exec -- pacman -Sy --noconfirm git`.
* Typing enter during --file-watch triggers a rebuild [#1023](https://github.com/commercialhaskell/stack/pull/1023)
* Use Haddock's `--hyperlinked-source` (crosslinked source), if available [#1070](https://github.com/commercialhaskell/stack/pull/1070)
* Use Stack-installed GHCs for `stack init --solver` [#1072](https://github.com/commercialhaskell/stack/issues/1072)
* New experimental `stack query` command [#1087](https://github.com/commercialhaskell/stack/issues/1087)
* By default, stack no longer rebuilds a package due to GHC options changes. This behavior can be tweaked with the `rebuild-ghc-options` setting. [#1089](https://github.com/commercialhaskell/stack/issues/1089)
* By default, ghc-options are applied to all local packages, not just targets. This behavior can be tweaked with the `apply-ghc-options` setting. [#1089](https://github.com/commercialhaskell/stack/issues/1089)
* Docker: download or override location of stack executable to re-run in container [#974](https://github.com/commercialhaskell/stack/issues/974)
* Docker: when Docker Engine is remote, don't run containerized processes as host's UID/GID [#194](https://github.com/commercialhaskell/stack/issues/194)
* Docker: `set-user` option to enable/disable running containerized processes as host's UID/GID [#194](https://github.com/commercialhaskell/stack/issues/194)
* Custom Setup.hs files are now precompiled instead of interpreted. This should be a major performance win for certain edge cases (biggest example: [building Cabal itself](https://github.com/commercialhaskell/stack/issues/1041)) while being either neutral or a minor slowdown for more common cases.
* `stack test --coverage` now also generates a unified coverage report for multiple test-suites / packages.  In the unified report, test-suites can contribute to the coverage of other packages.

Bug fixes:

* Ignore stack-built executables named `ghc`
  [#1052](https://github.com/commercialhaskell/stack/issues/1052)
* Fix quoting of output failed command line arguments
* Mark executable-only packages as installed when copied from cache [#1043](https://github.com/commercialhaskell/stack/pull/1043)
* Canonicalize temporary directory paths [#1047](https://github.com/commercialhaskell/stack/pull/1047)
* Put code page fix inside the build function itself [#1066](https://github.com/commercialhaskell/stack/issues/1066)
* Add `explicit-setup-deps` option [#1110](https://github.com/commercialhaskell/stack/issues/1110), and change the default to the old behavior of using any package in the global and snapshot database [#1025](https://github.com/commercialhaskell/stack/issues/1025)
* Precompiled cache checks full package IDs on Cabal < 1.22 [#1103](https://github.com/commercialhaskell/stack/issues/1103)
* Pass -package-id to ghci [#867](https://github.com/commercialhaskell/stack/issues/867)
* Ignore global packages when copying precompiled packages [#1146](https://github.com/commercialhaskell/stack/issues/1146)

## 0.1.5.0

Major changes:

* On Windows, we now use a full MSYS2 installation in place of the previous PortableGit. This gives you access to the pacman package manager for more easily installing libraries.
* Support for custom GHC binary distributions [#530](https://github.com/commercialhaskell/stack/issues/530)
    * `ghc-variant` option in stack.yaml to specify the variant (also
      `--ghc-variant` command-line option)
    * `setup-info` in stack.yaml, to specify where to download custom binary
      distributions (also `--ghc-bindist` command-line option)
    * Note: On systems with libgmp4 (aka `libgmp.so.3`), such as CentOS 6, you
      may need to re-run `stack setup` due to the centos6 GHC bindist being
      treated like a variant
* A new `--pvp-bounds` flag to the sdist and upload commands allows automatic adding of PVP upper and/or lower bounds to your dependencies

Other enhancements:

* Adapt to upcoming Cabal installed package identifier format change [#851](https://github.com/commercialhaskell/stack/issues/851)
* `stack setup` takes a `--stack-setup-yaml` argument
* `--file-watch` is more discerning about which files to rebuild for [#912](https://github.com/commercialhaskell/stack/issues/912)
* `stack path` now supports `--global-pkg-db` and `--ghc-package-path`
* `--reconfigure` flag [#914](https://github.com/commercialhaskell/stack/issues/914) [#946](https://github.com/commercialhaskell/stack/issues/946)
* Cached data is written with a checksum of its structure [#889](https://github.com/commercialhaskell/stack/issues/889)
* Fully removed `--optimizations` flag
* Added `--cabal-verbose` flag
* Added `--file-watch-poll` flag for polling instead of using filesystem events (useful for running tests in a Docker container while modifying code in the host environment. When code is injected into the container via a volume, the container won't propagate filesystem events).
* Give a preemptive error message when `-prof` is given as a GHC option [#1015](https://github.com/commercialhaskell/stack/issues/1015)
* Locking is now optional, and will be turned on by setting the `STACK_LOCK` environment variable to `true` [#950](https://github.com/commercialhaskell/stack/issues/950)
* Create default stack.yaml with documentation comments and commented out options [#226](https://github.com/commercialhaskell/stack/issues/226)
* Out of memory warning if Cabal exits with -9 [#947](https://github.com/commercialhaskell/stack/issues/947)

Bug fixes:

* Hacky workaround for optparse-applicative issue with `stack exec --help` [#806](https://github.com/commercialhaskell/stack/issues/806)
* Build executables for local extra deps [#920](https://github.com/commercialhaskell/stack/issues/920)
* copyFile can't handle directories [#942](https://github.com/commercialhaskell/stack/pull/942)
* Support for spaces in Haddock interface files [fpco/minghc#85](https://github.com/fpco/minghc/issues/85)
* Temporarily building against a "shadowing" local package? [#992](https://github.com/commercialhaskell/stack/issues/992)
* Fix Setup.exe name for --upgrade-cabal on Windows [#1002](https://github.com/commercialhaskell/stack/issues/1002)
* Unlisted dependencies no longer trigger extraneous second build [#838](https://github.com/commercialhaskell/stack/issues/838)

## 0.1.4.1

Fix stack's own Haddocks.  No changes to functionality (only comments updated).

## 0.1.4.0

Major changes:

* You now have more control over how GHC versions are matched, e.g. "use exactly this version," "use the specified minor version, but allow patches," or "use the given minor version or any later minor in the given major release." The default has switched from allowing newer later minor versions to a specific minor version allowing patches. For more information, see [#736](https://github.com/commercialhaskell/stack/issues/736) and [#784](https://github.com/commercialhaskell/stack/pull/784).
* Support added for compiling with GHCJS
* stack can now reuse prebuilt binaries between snapshots. That means that, if you build package foo in LTS-3.1, that binary version can be reused in LTS-3.2, assuming it uses the same dependencies and flags. [#878](https://github.com/commercialhaskell/stack/issues/878)

Other enhancements:

* Added the `--docker-env` argument, to set environment variables in Docker container.
* Set locale environment variables to UTF-8 encoding for builds to avoid "commitBuffer: invalid argument" errors from GHC [#793](https://github.com/commercialhaskell/stack/issues/793)
* Enable transliteration for encoding on stdout and stderr [#824](https://github.com/commercialhaskell/stack/issues/824)
* By default, `stack upgrade` automatically installs GHC as necessary [#797](https://github.com/commercialhaskell/stack/issues/797)
* Added the `ghc-options` field to stack.yaml [#796](https://github.com/commercialhaskell/stack/issues/796)
* Added the `extra-path` field to stack.yaml
* Code page changes on Windows only apply to the build command (and its synonyms), and can be controlled via a command line flag (still defaults to on) [#757](https://github.com/commercialhaskell/stack/issues/757)
* Implicitly add packages to extra-deps when a flag for them is set [#807](https://github.com/commercialhaskell/stack/issues/807)
* Use a precompiled Setup.hs for simple build types [#801](https://github.com/commercialhaskell/stack/issues/801)
* Set --enable-tests and --enable-benchmarks optimistically [#805](https://github.com/commercialhaskell/stack/issues/805)
* `--only-configure` option added [#820](https://github.com/commercialhaskell/stack/issues/820)
* Check for duplicate local package names
* Stop nagging people that call `stack test` [#845](https://github.com/commercialhaskell/stack/issues/845)
* `--file-watch` will ignore files that are in your VCS boring/ignore files [#703](https://github.com/commercialhaskell/stack/issues/703)
* Add `--numeric-version` option

Bug fixes:

* `stack init --solver` fails if `GHC_PACKAGE_PATH` is present [#860](https://github.com/commercialhaskell/stack/issues/860)
* `stack solver` and `stack init --solver` check for test suite and benchmark dependencies [#862](https://github.com/commercialhaskell/stack/issues/862)
* More intelligent logic for setting UTF-8 locale environment variables [#856](https://github.com/commercialhaskell/stack/issues/856)
* Create missing directories for `stack sdist`
* Don't ignore .cabal files with extra periods [#895](https://github.com/commercialhaskell/stack/issues/895)
* Deprecate unused `--optimizations` flag
* Truncated output on slow terminals [#413](https://github.com/commercialhaskell/stack/issues/413)

## 0.1.3.1

Bug fixes:

* Ignore disabled executables [#763](https://github.com/commercialhaskell/stack/issues/763)

## 0.1.3.0

Major changes:

* Detect when a module is compiled but not listed in the cabal file ([#32](https://github.com/commercialhaskell/stack/issues/32))
    * A warning is displayed for any modules that should be added to `other-modules` in the .cabal file
    * These modules are taken into account when determining whether a package needs to be built
* Respect TemplateHaskell addDependentFile dependency changes ([#105](https://github.com/commercialhaskell/stack/issues/105))
    * TH dependent files are taken into account when determining whether a package needs to be built.
* Overhauled target parsing, added `--test` and `--bench` options [#651](https://github.com/commercialhaskell/stack/issues/651)
    * For details, see [Build commands documentation](http://docs.haskellstack.org/en/stable/build_command/)

Other enhancements:

* Set the `HASKELL_DIST_DIR` environment variable [#524](https://github.com/commercialhaskell/stack/pull/524)
* Track build status of tests and benchmarks [#525](https://github.com/commercialhaskell/stack/issues/525)
* `--no-run-tests` [#517](https://github.com/commercialhaskell/stack/pull/517)
* Targets outside of root dir don't build [#366](https://github.com/commercialhaskell/stack/issues/366)
* Upper limit on number of flag combinations to test [#543](https://github.com/commercialhaskell/stack/issues/543)
* Fuzzy matching support to give better error messages for close version numbers [#504](https://github.com/commercialhaskell/stack/issues/504)
* `--local-bin-path` global option. Use to change where binaries get placed on a `--copy-bins` [#342](https://github.com/commercialhaskell/stack/issues/342)
* Custom snapshots [#111](https://github.com/commercialhaskell/stack/issues/111)
* --force-dirty flag: Force treating all local packages as having dirty files (useful for cases where stack can't detect a file change)
* GHC error messages: display file paths as absolute instead of relative for better editor integration
* Add the `--copy-bins` option [#569](https://github.com/commercialhaskell/stack/issues/569)
* Give warnings on unexpected config keys [#48](https://github.com/commercialhaskell/stack/issues/48)
* Remove Docker `pass-host` option
* Don't require cabal-install to upload [#313](https://github.com/commercialhaskell/stack/issues/313)
* Generate indexes for all deps and all installed snapshot packages [#143](https://github.com/commercialhaskell/stack/issues/143)
* Provide `--resolver global` option [#645](https://github.com/commercialhaskell/stack/issues/645)
    * Also supports `--resolver nightly`, `--resolver lts`, and `--resolver lts-X`
* Make `stack build --flag` error when flag or package is unknown [#617](https://github.com/commercialhaskell/stack/issues/617)
* Preserve file permissions when unpacking sources [#666](https://github.com/commercialhaskell/stack/pull/666)
* `stack build` etc work outside of a project
* `list-dependencies` command [#638](https://github.com/commercialhaskell/stack/issues/638)
* `--upgrade-cabal` option to `stack setup` [#174](https://github.com/commercialhaskell/stack/issues/174)
* `--exec` option [#651](https://github.com/commercialhaskell/stack/issues/651)
* `--only-dependencies` implemented correctly [#387](https://github.com/commercialhaskell/stack/issues/387)

Bug fixes:

* Extensions from the `other-extensions` field no longer enabled by default [#449](https://github.com/commercialhaskell/stack/issues/449)
* Fix: haddock forces rebuild of empty packages [#452](https://github.com/commercialhaskell/stack/issues/452)
* Don't copy over executables excluded by component selection [#605](https://github.com/commercialhaskell/stack/issues/605)
* Fix: stack fails on Windows with git package in stack.yaml and no git binary on path [#712](https://github.com/commercialhaskell/stack/issues/712)
* Fixed GHCi issue: Specifying explicit package versions (#678)
* Fixed GHCi issue: Specifying -odir and -hidir as .stack-work/odir (#529)
* Fixed GHCi issue: Specifying A instead of A.ext for modules (#498)

## 0.1.2.0

* Add `--prune` flag to `stack dot` [#487](https://github.com/commercialhaskell/stack/issues/487)
* Add `--[no-]external`,`--[no-]include-base` flags to `stack dot` [#437](https://github.com/commercialhaskell/stack/issues/437)
* Add `--ignore-subdirs` flag to init command [#435](https://github.com/commercialhaskell/stack/pull/435)
* Handle attempt to use non-existing resolver [#436](https://github.com/commercialhaskell/stack/pull/436)
* Add `--force` flag to `init` command
* exec style commands accept the `--package` option (see [Reddit discussion](http://www.reddit.com/r/haskell/comments/3bd66h/stack_runghc_turtle_as_haskell_script_solution/))
* `stack upload` without arguments doesn't do anything [#439](https://github.com/commercialhaskell/stack/issues/439)
* Print latest version of packages on conflicts [#450](https://github.com/commercialhaskell/stack/issues/450)
* Flag to avoid rerunning tests that haven't changed [#451](https://github.com/commercialhaskell/stack/issues/451)
* stack can act as a script interpreter (see [Script interpreter] (https://github.com/commercialhaskell/stack/wiki/Script-interpreter) and [Reddit discussion](http://www.reddit.com/r/haskell/comments/3bd66h/stack_runghc_turtle_as_haskell_script_solution/))
* Add the __`--file-watch`__ flag to auto-rebuild on file changes [#113](https://github.com/commercialhaskell/stack/issues/113)
* Rename `stack docker exec` to `stack exec --plain`
* Add the `--skip-msys` flag [#377](https://github.com/commercialhaskell/stack/issues/377)
* `--keep-going`, turned on by default for tests and benchmarks [#478](https://github.com/commercialhaskell/stack/issues/478)
* `concurrent-tests: BOOL` [#492](https://github.com/commercialhaskell/stack/issues/492)
* Use hashes to check file dirtiness [#502](https://github.com/commercialhaskell/stack/issues/502)
* Install correct GHC build on systems with libgmp.so.3 [#465](https://github.com/commercialhaskell/stack/issues/465)
* `stack upgrade` checks version before upgrading [#447](https://github.com/commercialhaskell/stack/issues/447)

## 0.1.1.0

* Remove GHC uncompressed tar file after installation [#376](https://github.com/commercialhaskell/stack/issues/376)
* Put stackage snapshots JSON on S3 [#380](https://github.com/commercialhaskell/stack/issues/380)
* Specifying flags for multiple packages [#335](https://github.com/commercialhaskell/stack/issues/335)
* single test suite failure should show entire log [#388](https://github.com/commercialhaskell/stack/issues/388)
* valid-wanted is a confusing option name [#386](https://github.com/commercialhaskell/stack/issues/386)
* stack init in multi-package project should use local packages for dependency checking [#384](https://github.com/commercialhaskell/stack/issues/384)
* Display information on why a snapshot was rejected [#381](https://github.com/commercialhaskell/stack/issues/381)
* Give a reason for unregistering packages [#389](https://github.com/commercialhaskell/stack/issues/389)
* `stack exec` accepts the `--no-ghc-package-path` parameter
* Don't require build plan to upload [#400](https://github.com/commercialhaskell/stack/issues/400)
* Specifying test components only builds/runs those tests [#398](https://github.com/commercialhaskell/stack/issues/398)
* `STACK_EXE` environment variable
* Add the `stack dot` command
* `stack upgrade` added [#237](https://github.com/commercialhaskell/stack/issues/237)
* `--stack-yaml` command line flag [#378](https://github.com/commercialhaskell/stack/issues/378)
* `--skip-ghc-check` command line flag [#423](https://github.com/commercialhaskell/stack/issues/423)

Bug fixes:

* Haddock links to global packages no longer broken on Windows [#375](https://github.com/commercialhaskell/stack/issues/375)
* Make flags case-insensitive [#397](https://github.com/commercialhaskell/stack/issues/397)
* Mark packages uninstalled before rebuilding [#365](https://github.com/commercialhaskell/stack/issues/365)

## 0.1.0.0

* Fall back to cabal dependency solver when a snapshot can't be found
* Basic implementation of `stack new` [#137](https://github.com/commercialhaskell/stack/issues/137)
* `stack solver` command [#364](https://github.com/commercialhaskell/stack/issues/364)
* `stack path` command [#95](https://github.com/commercialhaskell/stack/issues/95)
* Haddocks [#143](https://github.com/commercialhaskell/stack/issues/143):
    * Build for dependencies
    * Use relative links
    * Generate module contents and index for all packages in project

## 0.0.3

* `--prefetch` [#297](https://github.com/commercialhaskell/stack/issues/297)
* `upload` command ported from stackage-upload [#225](https://github.com/commercialhaskell/stack/issues/225)
* `--only-snapshot` [#310](https://github.com/commercialhaskell/stack/issues/310)
* `--resolver` [#224](https://github.com/commercialhaskell/stack/issues/224)
* `stack init` [#253](https://github.com/commercialhaskell/stack/issues/253)
* `--extra-include-dirs` and `--extra-lib-dirs` [#333](https://github.com/commercialhaskell/stack/issues/333)
* Specify intra-package target [#201](https://github.com/commercialhaskell/stack/issues/201)

## 0.0.2

* Fix some Windows specific bugs [#216](https://github.com/commercialhaskell/stack/issues/216)
* Improve output for package index updates [#227](https://github.com/commercialhaskell/stack/issues/227)
* Automatically update indices as necessary [#227](https://github.com/commercialhaskell/stack/issues/227)
* --verbose flag [#217](https://github.com/commercialhaskell/stack/issues/217)
* Remove packages (HTTPS and Git) [#199](https://github.com/commercialhaskell/stack/issues/199)
* Config values for system-ghc and install-ghc
* Merge `stack deps` functionality into `stack build`
* `install` command [#153](https://github.com/commercialhaskell/stack/issues/153) and [#272](https://github.com/commercialhaskell/stack/issues/272)
* overriding architecture value (useful to force 64-bit GHC on Windows, for example)
* Overhauled test running (allows cycles, avoids unnecessary recompilation, etc)

## 0.0.1

* First public release, beta quality<|MERGE_RESOLUTION|>--- conflicted
+++ resolved
@@ -36,8 +36,6 @@
 * 1.6.1 introduced a change that made some precompiled cache files use
   longer paths, sometimes causing builds to fail on windows. This has been
   fixed. See [#3649](https://github.com/commercialhaskell/stack/issues/3649)
-<<<<<<< HEAD
-
 * The script interpreter's implicit file arguments are now passed before other
   arguments. See [#3658](https://github.com/commercialhaskell/stack/issues/3658).
   In particular, this makes it possible to pass `-- +RTS ... -RTS` to specify
@@ -50,8 +48,6 @@
   may interfere with benchmarks. It also prevented benchmark output from
   being displayed by default. This is now fixed. See
   [#3663](https://github.com/commercialhaskell/stack/issues/3663).
-=======
->>>>>>> e8c2dc31
 * Some unnecessary rebuilds when no files were changed are now avoided, by
   having a separate build cache for each component of a package. See
   [#3732](https://github.com/commercialhaskell/stack/issues/3732).
