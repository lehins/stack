# Changelog


## Unreleased changes

Release notes:

Major changes:

* Drop support for multiple package indices and legacy `00-index.tar` style
  indices. See [#4137](https://github.com/commercialhaskell/stack/issues/4137).
* Changes to parsing of packages in `stack.yaml` files:
    * All package types besides local file paths must now be treated as `extra-dep`s.
    * Only local filepaths can be specified in `packages`. All other
      must be specified in `extra-deps`.
    * The `extra-dep` key in `packages` is no longer supported; please
      move any such specifications to `extra-deps`.

Behavior changes:

Other enhancements:

* Defer loading up of files for local packages. This allows us to get
  plan construction errors much faster, and avoid some unnecessary
  work when only building a subset of packages. This is especially
  useful for the curator use case.

Bug fixes:

<<<<<<< HEAD
* Ignore duplicate files for a single module when a Haskell module was
  generated from a preprocessor file. See
  [#4076](https://github.com/commercialhaskell/stack/issues/4076).
* Only track down components in current directory if there are no
  hs-source-dirs found. This eliminates a number of false-positive
  warnings, similar to
  [#4076](https://github.com/commercialhaskell/stack/issues/4076).
=======
* Handle a change in GHC's hi-dump format around `addDependentFile`,
  which now includes a hash. See
  [yesodweb/yesod#1551](https://github.com/yesodweb/yesod/issues/1551)
>>>>>>> dc04605e


## v1.9.0 (release candidate)

Release notes:

* We will be deleting the Ubuntu, Debian, CentOS, Fedora, and Arch package repos from `download.fpcomplete.com` soon.  These have been deprecated for over a year and have not received new releases, but were left in place for compatibility with older scripts.

Major changes:

* `GHCJS` support is being downgraded to 'experimental'. At time of writing the upcoming release is 1.8. A warning notifying the user of the experimental status of `GHCJS` will be incorporated into 1.8.

Behavior changes:

* `ghc-options` from `stack.yaml` are now appended to `ghc-options` from
  `config.yaml`, whereas before they would be replaced.
* `stack build` will now announce when sublibraries of a package are being
  build, in the same way executables, tests, benchmarks and libraries are
  announced
* `stack sdist` will now announce the destination of the generated tarball,
    regardless of whether or not it passed the sanity checks
* The `--upgrade-cabal` option to `stack setup` has been
  deprecated. This feature no longer works with GHC 8.2 and
  later. Furthermore, the reason for this flag originally being
  implemented was drastically lessened once Stack started using the
  snapshot's `Cabal` library for custom setups. See:
  [#4070](https://github.com/commercialhaskell/stack/issues/4070).
* With the new namespaced template feature, `stack templates` is no
  longer able to meaningfully display a list of all templates
  available. Instead, the command will download and display a
  [help file](https://github.com/commercialhaskell/stack-templates/blob/master/STACK_HELP.md)
  with more information on how to discover templates. See:
  [#4039](https://github.com/commercialhaskell/stack/issues/4039)
* Build tools are now handled in a similar way to `cabal-install`. In
  particular, for legacy `build-tools` fields, we use a hard-coded
  list of build tools in place of looking up build tool packages in a
  tool map. This both brings Stack's behavior closer into line with
  `cabal-install`, avoids some bugs, and opens up some possible
  optimizations/laziness. See:
  [#4125](https://github.com/commercialhaskell/stack/issues/4125).
* Mustache templating is not applied to large files (over 50kb) to
  avoid performance degredation. See:
  [#4133](https://github.com/commercialhaskell/stack/issues/4133).
* `stack upload` signs the package by default, as documented. `--no-signature`
  turns the signing off.
  [#3739](https://github.com/commercialhaskell/stack/issues/3739)
* In case there is a network connectivity issue while trying to
  download a template, stack will check whether that template had
  been downloaded before. In that case, the cached version will be
  used. See [#3850](https://github.com/commercialhaskell/stack/issues/3739).

Other enhancements:

* On Windows before Windows 10, --color=never is the default on terminals that
  can support ANSI color codes in output only by emulation
* On Windows, recognise a 'mintty' (false) terminal as a terminal, by default
* `stack build` issues a warning when `base` is explicitly listed in
  `extra-deps` of `stack.yaml`
* `stack build` suggests trying another GHC version should the build
  plan end up requiring unattainable `base` version.
* A new sub command `run` has been introduced to build and run a specified executable
  similar to `cabal run`. If no executable is provided as the first argument, it
  defaults to the first available executable in the project.
* `stack build` missing dependency suggestions (on failure to construct a valid
  build plan because of missing deps) are now printed with their latest
  cabal file revision hash. See
  [#4068](https://github.com/commercialhaskell/stack/pull/4068).
* Added new `--tar-dir` option to `stack sdist`, that allows to copy
  the resulting tarball to the specified directory.
* Introduced the `--interleaved-output` command line option and
  `build.interleaved-output` config value which causes multiple concurrent
  builds to dump to stderr at the same time with a `packagename> ` prefix. See
  [#3225](https://github.com/commercialhaskell/stack/issues/3225).
* The default retry strategy has changed to exponential backoff.
  This should help with
  [#3510](https://github.com/commercialhaskell/stack/issues/3510).
* [#4039](https://github.com/commercialhaskell/stack/issues/4039)
  `stack new` now allows template names of the form `username/foo` to
  download from a user other than `commercialstack` on Github, and can be prefixed
  with the service `github:`, `gitlab:`, or `bitbucket:`.
* Switch to `githash` to include some unmerged bugfixes in `gitrev`
* [#3685](https://github.com/commercialhaskell/stack/issues/3685)
  Suggestion to add `'allow-newer': true` now shows path to user config
  file where this flag should be put into
* `stack ghci` now asks which main target to load before doing the build,
  rather than after
* Bump to hpack 0.29.0
* With GHC 8.4 and later, Haddock is given the `--quickjump` flag.
* It is possible to specify the Hackage base URL to upload packages to, instead
  of the default of `https://hackage.haskell.org/`, by using `hackage-base-url`
  configuration option.
* When using Nix, if a specific minor version of GHC is not requested, the
  latest minor version in the given major branch will be used automatically.

Bug fixes:

* `stack ghci` now does not invalidate `.o` files on repeated runs,
  meaning any modules compiled with `-fobject-code` will be cached
  between ghci runs. See
  [#4038](https://github.com/commercialhaskell/stack/pull/4038).
* `~/.stack/config.yaml` and `stack.yaml` terminating by newline
* The previous released caused a regression where some `stderr` from the
  `ghc-pkg` command showed up in the terminal. This output is now silenced.
* A regression in recompilation checking introduced in v1.7.1 has been fixed.
  See [#4001](https://github.com/commercialhaskell/stack/issues/4001)
* `stack ghci` on a package with internal libraries was erroneously looking
  for a wrong package corresponding to the internal library and failing to
  load any module. This has been fixed now and changes to the code in the
  library and the sublibrary are properly tracked. See
  [#3926](https://github.com/commercialhaskell/stack/issues/3926).
* For packages with internal libraries not depended upon, `stack build` used
  to fail the build process since the internal library was not built but it
  was tried to be registered. This is now fixed by always building internal
  libraries. See
  [#3996](https://github.com/commercialhaskell/stack/issues/3996).
* `--no-nix` was not respected under NixOS
* Fix a regression which might use a lot of RAM. See
  [#4027](https://github.com/commercialhaskell/stack/issues/4027).
* Order of commandline arguments does not matter anymore.
  See [#3959](https://github.com/commercialhaskell/stack/issues/3959)
* When prompting users about saving their Hackage credentials on upload,
  flush to stdout before waiting for the response so the prompt actually
  displays. Also fixes a similar issue with ghci target selection prompt.
* If `cabal` is not on PATH, running `stack solver` now prompts the user
  to run `stack install cabal-install`
* `stack build` now succeeds in building packages which contain sublibraries
  which are dependencies of executables, tests or benchmarks but not of the
  main library. See
  [#3787](https://github.com/commercialhaskell/stack/issues/3959).
* Sublibraries are now properly considered for coverage reports when the test
  suite depends on the internal library. Before, stack was erroring when
  trying to generate the coverage report, see
  [#4105](https://github.com/commercialhaskell/stack/issues/4105).
* Sublibraries are now added to the precompiled cache and recovered from there
  when the snapshot gets updated. Previously, updating the snapshot when there
  was a package with a sublibrary in the snapshot resulted in broken builds.
  This is now fixed, see
  [#4071](https://github.com/commercialhaskell/stack/issues/4071).
* [#4114] Stack pretty prints error messages with proper `error` logging
  level instead of `warning` now. This also fixes self-executing scripts
  not piping plan construction errors from runhaskell to terminal (issue
  #3942).
* Fix invalid "While building Setup.hs" when Cabal calls fail. See:
  [#3934](https://github.com/commercialhaskell/stack/issues/3934)
* `stack upload` signs the package by default, as documented. `--no-signature`
  turns the signing off.
  [#3739](https://github.com/commercialhaskell/stack/issues/3739)


## v1.7.1

Release notes:

* aarch64 (64-bit ARM) bindists are now available for the first time.
* Statically linked Linux bindists are no longer available, due to difficulty with GHC 8.2.2 on Alpine Linux.
* 32-bit Linux GMP4 bindists for CentOS 6 are no longer available, since GHC 8.2.2 is no longer being built for that platform.

Major changes:

* Upgrade from Cabal 2.0 to Cabal 2.2

Behavior changes:

* `stack setup` no longer uses different GHC configure options on Linux
  distributions that use GCC with PIE enabled by default.  GHC detects
  this itself since ghc-8.0.2, and Stack's attempted workaround for older
  versions caused more problems than it solved.
* `stack new` no longer initializes a project if the project template contains
   a stack.yaml file.

Other enhancements:

* A new sub command `ls` has been introduced to stack to view
  local and remote snapshots present in the system. Use `stack ls
  snapshots --help` to get more details about it.
* `list-dependencies` has been deprecated. The functionality has
  to accessed through the new `ls dependencies` interface. See
  [#3669](https://github.com/commercialhaskell/stack/issues/3669)
  for details.
* Specify User-Agent HTTP request header on every HTTP request.
  See [#3628](https://github.com/commercialhaskell/stack/issues/3628) for details.
* `stack setup` looks for GHC bindists and installations by any OS key
  that is compatible (rather than only checking a single one).   This is
  relevant on Linux where different distributions may have different
  combinations of libtinfo 5/6, ncurses 5/6, and gmp 4/5, and will allow
  simpifying the setup-info metadata YAML for future GHC releases.
* The build progress bar reports names of packages currently building.
* `stack setup --verbose` causes verbose output of GHC configure process.
  See [#3716](https://github.com/commercialhaskell/stack/issues/3716)
* Improve the error message when an `extra-dep` from a path or git reference can't be found
  See [#3808](https://github.com/commercialhaskell/stack/pull/3808)
* Nix integration is now disabled on windows even if explicitly enabled,
  since it isn't supported. See
  [#3600](https://github.com/commercialhaskell/stack/issues/3600)
* `stack build` now supports a new flag `--keep-tmp-files` to retain intermediate
  files and directories for the purpose of debugging.
  It is best used with ghc's equivalent flag,
  i.e. `stack build --keep-tmp-files --ghc-options=-keep-tmp-files`.
  See [#3857](https://github.com/commercialhaskell/stack/issues/3857)
* Improved error messages for snapshot parse exceptions
* `stack unpack` now supports a `--to /target/directory` option to
  specify where to unpack the package into
* `stack hoogle` now supports a new flag `--server` that launches local
  Hoogle server on port 8080. See
  [#2310](https://github.com/commercialhaskell/stack/issues/2310)

Bug fixes:

* The script interpreter's implicit file arguments are now passed before other
  arguments. See [#3658](https://github.com/commercialhaskell/stack/issues/3658).
  In particular, this makes it possible to pass `-- +RTS ... -RTS` to specify
  RTS arguments used when running the script.
* Don't ignore the template `year` parameter in config files, and clarify the
  surrounding documentation. See
  [#2275](https://github.com/commercialhaskell/stack/issues/2275).
* Benchmarks used to be run concurrently with other benchmarks
  and build steps. This is non-ideal because CPU usage of other processes
  may interfere with benchmarks. It also prevented benchmark output from
  being displayed by default. This is now fixed. See
  [#3663](https://github.com/commercialhaskell/stack/issues/3663).
* `stack ghci` now allows loading multiple packages with the same
  module name, as long as they have the same filepath. See
  [#3776](https://github.com/commercialhaskell/stack/pull/3776).
* `stack ghci` no longer always adds a dependency on `base`. It is
  now only added when there are no local targets. This allows it to
  be to load code that uses replacements for `base`. See
  [#3589](https://github.com/commercialhaskell/stack/issues/3589#issuecomment)
* `stack ghci` now uses correct paths for autogen files with
  [#3791](https://github.com/commercialhaskell/stack/issues/3791)
* When a package contained sublibraries, stack was always recompiling the
  package. This has been fixed now, no recompilation is being done because of
  sublibraries. See [#3899](https://github.com/commercialhaskell/stack/issues/3899).
* The `get-stack.sh` install script now matches manual instructions
  when it comes to Debian/Fedora/CentOS install dependencies.
* Compile Cabal-simple with gmp when using Nix.
  See [#2944](https://github.com/commercialhaskell/stack/issues/2944)
* `stack ghci` now replaces the stack process with ghci. This improves
  signal handling behavior. In particular, handling of Ctrl-C.  To make
  this possible, the generated files are now left behind after exit.
  The paths are based on hashing file contents, and it's stored in the
  system temporary directory, so this shouldn't result in too much
  garbage. See
  [#3821](https://github.com/commercialhaskell/stack/issues/3821).


## v1.6.5

Bug fixes:

* Some unnecessary rebuilds when no files were changed are now avoided, by
  having a separate build cache for each component of a package. See
  [#3732](https://github.com/commercialhaskell/stack/issues/3732).
* Correct the behavior of promoting a package from snapshot to local
  package. This would get triggered when version bounds conflicted in
  a snapshot, which could be triggered via Hackage revisions for old
  packages. This also should allow custom snapshots to define
  conflicting versions of packages without issue. See
  [Stackage issue #3185](https://github.com/fpco/stackage/issues/3185).
* When promoting packages from snapshot to local, we were
  occassionally discarding the actual package location content and
  instead defaulting to pulling the package from the index. We now
  correctly retain this information. Note that if you were affected by
  this bug, you will likely need to delete the binary build cache
  associated with the relevant custom snapshot. See
  [#3714](https://github.com/commercialhaskell/stack/issues/3714).
* `--no-rerun-tests` has been fixed. Previously, after running a test
  we were forgetting to record the result, which meant that all tests
  always ran even if they had already passed before. See
  [#3770](https://github.com/commercialhaskell/stack/pull/3770).
* Includes a patched version of `hackage-security` which fixes both
  some issues around asynchronous exception handling, and moves from
  directory locking to file locking, making the update mechanism
  resilient against SIGKILL and machine failure. See
  [hackage-security #187](https://github.com/haskell/hackage-security/issues/187)
  and [#3073](https://github.com/commercialhaskell/stack/issues/3073).


## v1.6.3.1

Hackage-only release with no user facing changes (updated to build with
newer version of hpack dependency).


## v1.6.3

Enhancements:

* In addition to supporting `.tar.gz` and `.zip` files as remote archives,
  plain `.tar` files are now accepted too. This will additionally help with
  cases where HTTP servers mistakenly set the transfer encoding to `gzip`. See
  [#3647](https://github.com/commercialhaskell/stack/issues/3647).
* Links to docs.haskellstack.org ignore Stack version patchlevel.
* Downloading Docker-compatible `stack` binary ignores Stack version patchlevel.

Bug fixes:

* For versions of Cabal before 1.24, ensure that the dependencies of
  non-buildable components are part of the build plan to work around an old
  Cabal bug. See [#3631](https://github.com/commercialhaskell/stack/issues/3631).
* Run the Cabal file checking in the `sdist` command more reliably by
  allowing the Cabal library to flatten the
  `GenericPackageDescription` itself.


## v1.6.1.1

Hackage-only release with no user facing changes (updated to build with
newer dependency versions).


## v1.6.1

Major changes:

* Complete overhaul of how snapshots are defined, the `packages` and
  `extra-deps` fields, and a number of related items. For full
  details, please see
  [the writeup on these changes](https://www.fpcomplete.com/blog/2017/07/stacks-new-extensible-snapshots). [PR #3249](https://github.com/commercialhaskell/stack/pull/3249),
  see the PR description for a number of related issues.
* Upgraded to version 2.0 of the Cabal library.

Behavior changes:

* The `--install-ghc` flag is now on by default. For example, if you
  run `stack build` in a directory requiring a GHC that you do not
  currently have, Stack will automatically download and install that
  GHC. You can explicitly set `install-ghc: false` or pass the flag
  `--no-install-ghc` to regain the previous behavior.
* `stack ghci` no longer loads modules grouped by package. This is
  always an improvement for plain ghci - it makes loading faster and
  less noisy. For intero, this has the side-effect that it will no
  longer load multiple packages that depend on TH loading relative
  paths.  TH relative paths will still work when loading a single
  package into intero. See
  [#3309](https://github.com/commercialhaskell/stack/issues/3309)
* Setting GHC options for a package via `ghc-options:` in your
  `stack.yaml` will promote it to a local package, providing for more
  consistency with flags and better reproducibility. See:
  [#849](https://github.com/commercialhaskell/stack/issues/849)
* The `package-indices` setting with Hackage no longer works with the
  `00-index.tar.gz` tarball, but must use the `01-index.tar.gz` file
  to allow revised packages to be found.
* Options passed via `--ghci-options` are now passed to the end of the
  invocation of ghci, instead of the middle.  This allows using `+RTS`
  without an accompanying `-RTS`.
* When auto-detecting `--ghc-build`, `tinfo6` is now preferred over
  `standard` if both versions of libtinfo are installed
* Addition of `stack build --copy-compiler-tool`, to allow tools like
  intero to be installed globally for a particular compiler.
  [#2643](https://github.com/commercialhaskell/stack/issues/2643)
* Stack will ask before saving hackage credentials to file. This new
  prompt can be avoided by using the `save-hackage-creds` setting. Please
  see [#2159](https://github.com/commercialhaskell/stack/issues/2159).
* The `GHCRTS` environment variable will no longer be passed through to
  every program stack runs. Instead, it will only be passed through
  commands like `exec`, `runghc`, `script`, `ghci`, etc.
  See [#3444](https://github.com/commercialhaskell/stack/issues/3444).
* `ghc-options:` for specific packages will now come after the options
  specified for all packages / particular sets of packages. See
  [#3573](https://github.com/commercialhaskell/stack/issues/3573).
* The `pvp-bounds` feature is no longer fully functional, due to some
  issues with the Cabal library's printer. See
  [#3550](https://github.com/commercialhaskell/stack/issues/3550).

Other enhancements:

* The `with-hpack` configuration option specifies an Hpack executable to use
  instead of the Hpack bundled with Stack. Please
  see [#3179](https://github.com/commercialhaskell/stack/issues/3179).
* It's now possible to skip tests and benchmarks using `--skip`
  flag
* `GitSHA1` is now `StaticSHA256` and is implemented using the `StaticSize 64 ByteString` for improved performance.
  See [#3006](https://github.com/commercialhaskell/stack/issues/3006)
* Dependencies via HTTP(S) archives have been generalized to allow
  local file path archives, as well as to support setting a
  cryptographic hash (SHA256) of the contents for better
  reproducibility.
* Allow specifying `--git-branch` when upgrading
* When running `stack upgrade` from a file which is different from the
  default executable path (e.g., on POSIX systems,
  `~/.local/bin/stack`), it will now additionally copy the new
  executable over the currently running `stack` executable. If
  permission is denied (such as in `/usr/local/bin/stack`), the user
  will be prompted to try again using `sudo`. This is intended to
  assist with the user experience when the `PATH` environment variable
  has not been properly configured, see
  [#3232](https://github.com/commercialhaskell/stack/issues/3232).
* `stack setup` for ghcjs will now install `alex` and `happy` if
  they are not present.  See
  [#3109](https://github.com/commercialhaskell/stack/issues/3232).
* Added `stack ghci --only-main` flag, to skip loading / importing
  all but main modules. See the ghci documentation page
  for further info.
* Allow GHC's colored output to show through. GHC colors output
  starting with version 8.2.1, for older GHC this does nothing.
  Sometimes GHC's heuristics would work fine even before this change,
  for example in `stack ghci`, but this override's GHC's heuristics
  when they're broken by our collecting and processing GHC's output.
* Extended the `ghc-options` field to support `$locals`, `$targets`,
  and `$everything`. See:
  [#3329](https://github.com/commercialhaskell/stack/issues/3329)
* Better error message for case that `stack ghci` file targets are
  combined with invalid package targets. See:
  [#3342](https://github.com/commercialhaskell/stack/issues/3342)
* For profiling now uses `-fprof-auto -fprof-cafs` instead of
  the deprecated `-auto-all -caf-all`. See:
  [#3360](https://github.com/commercialhaskell/stack/issues/3360)
* Better descriptions are now available for `stack upgrade --help`. See:
  [#3070](https://github.com/commercialhaskell/stack/issues/3070)
* When using Nix, nix-shell now depends always on gcc to prevent build errors
  when using the FFI. As ghc depends on gcc anyway, this doesn't increase the
  dependency footprint.
* `--cwd DIR` can now be passed to `stack exec` in order to execute the
  program in a different directory. See:
  [#3264](https://github.com/commercialhaskell/stack/issues/3264)
* Plan construction will detect if you add an executable-only package
  as a library dependency, resulting in much clearer error
  messages. See:
  [#2195](https://github.com/commercialhaskell/stack/issues/2195).
* Addition of `--ghc-options` to `stack script` to pass options directly
  to GHC. See:
  [#3454](https://github.com/commercialhaskell/stack/issues/3454)
* Add hpack `package.yaml` to build Stack itself
* Add `ignore-revision-mismatch` setting. See:
  [#3520](https://github.com/commercialhaskell/stack/issues/3520).
* Log when each individual test suite finishes. See:
  [#3552](https://github.com/commercialhaskell/stack/issues/3552).
* Avoid spurious rebuilds when using `--file-watch` by not watching files for
  executable, test and benchmark components that aren't a target. See:
  [#3483](https://github.com/commercialhaskell/stack/issues/3483).
* Stack will now try to detect the width of the running terminal
  (only on POSIX for the moment) and use that to better display
  output messages. Work is ongoing, so some messages will not
  be optimal yet. The terminal width can be overridden with the
  new `--terminal-width` command-line option (this works even on
  non-POSIX).
* Passing non local packages as targets to `stack ghci` will now
  cause them to be used as `-package` args along with package
  hiding.
* Detect when user changed .cabal file instead of package.yaml. This
  was implemented upstream in hpack. See
  [#3383](https://github.com/commercialhaskell/stack/issues/3383).
* Automatically run `autoreconf -i` as necessary when a `configure`
  script is missing. See
  [#3534](https://github.com/commercialhaskell/stack/issues/3534)
* GHC bindists can now be identified by their SHA256 checksum in addition to
  their SHA1 checksum, allowing for more security in download.
* For filesystem setup-info paths, it's no longer assumed that the
  directory is writable, instead a temp dir is used.  See
  [#3188](https://github.com/commercialhaskell/stack/issues/3188).

Bug fixes:

* `stack hoogle` correctly generates Hoogle databases. See:
  [#3362](https://github.com/commercialhaskell/stack/issues/3362)
* `stack --docker-help` is now clearer about --docker implying
   system-ghc: true, rather than both --docker and --no-docker.
* `stack haddock` now includes package names for all modules in the
   Haddock index page. See:
  [#2886](https://github.com/commercialhaskell/stack/issues/2886)
* Fixed an issue where Stack wouldn't detect missing Docker images
  properly with newer Docker versions.
  [#3171](https://github.com/commercialhaskell/stack/pull/3171)
* Previously, cabal files with just test-suite could cause build to fail
  ([#2862](https://github.com/commercialhaskell/stack/issues/2862))
* If an invalid snapshot file has been detected (usually due to
  mismatched hashes), Stack will delete the downloaded file and
  recommend either retrying or filing an issue upstream. See
  [#3319](https://github.com/commercialhaskell/stack/issues/3319).
* Modified the flag parser within Stack to match the behavior of
  Cabal's flag parser, which allows multiple sequential dashes. See
  [#3345](https://github.com/commercialhaskell/stack/issues/3345)
* Now clears the hackage index cache if it is older than the
  downloaded index.  Fixes potential issue if stack was interrupted when
  updating index.
  See [#3033](https://github.com/commercialhaskell/stack/issues/3033)
* The Stack install script now respects the `-d` option.
  See [#3366](https://github.com/commercialhaskell/stack/pull/3366).
* `stack script` can now handle relative paths to source files.
  See [#3372](https://github.com/commercialhaskell/stack/issues/3372).
* Fixes explanation of why a target is needed by the build plan, when the
  target is an extra dependency from the commandline.
  See [#3378](https://github.com/commercialhaskell/stack/issues/3378).
* Previously, if you delete a yaml file from ~/.stack/build-plan, it would
  trust the etag and not re-download.  Fixed in this version.
* Invoking `stack --docker` in parallel now correctly locks the sqlite database.
  See [#3400](https://github.com/commercialhaskell/stack/issues/3400).
* docs.haskellstack.org RTD documentation search is replaced by the mkdocs
  search. Please see
  [#3376](https://github.com/commercialhaskell/stack/issues/3376).
* `stack clean` now works with nix.  See
  [#3468](https://github.com/commercialhaskell/stack/issues/3376).
* `stack build --only-dependencies` no longer builds local project packages
  that are depended on. See
  [#3476](https://github.com/commercialhaskell/stack/issues/3476).
* Properly handle relative paths stored in the precompiled cache files. See
  [#3431](https://github.com/commercialhaskell/stack/issues/3431).
* In some cases, Cabal does not realize that it needs to reconfigure, and must
  be told to do so automatically. This would manifest as a "shadowed
  dependency" error message. We now force a reconfigure whenever a dependency is
  built, even if the package ID remained the same. See
  [#2781](https://github.com/commercialhaskell/stack/issues/2781).
* When `--pvp-bounds` is enabled for sdist or upload, internal
  dependencies could cause errors when uploaded to hackage.  This is
  fixed, see [#3290](https://github.com/commercialhaskell/stack/issues/3290)
* Fixes a bug where nonexistent hackage versions would cause stack to
  suggest the same package name, without giving version info. See
  [#3562](https://github.com/commercialhaskell/stack/issues/3562)
* Fixes a bug that has existed since 1.5.0, where
  `stack setup --upgrade-cabal` would say that Cabal is already the latest
  version, when it wasn't.
* Ensure that an `extra-dep` from a local directory is not treated as
  a `$locals` for GHC options purposes. See
  [#3574](https://github.com/commercialhaskell/stack/issues/3574).
* Building all executables only happens once instead of every
  time. See
  [#3229](https://github.com/commercialhaskell/stack/issues/3229) for
  more info.


## 1.5.1

Bug fixes:

* Stack eagerly tries to parse all cabal files related to a
  snapshot. Starting with Stackage Nightly 2017-07-31, snapshots are
  using GHC 8.2.1, and the `ghc.cabal` file implicitly referenced uses
  the (not yet supported) Cabal 2.0 file format. Future releases of
  Stack will both be less eager about cabal file parsing and support
  Cabal 2.0. This patch simply bypasses the error for invalid parsing.


## 1.5.0

Behavior changes:

* `stack profile` and `stack trace` now add their extra RTS arguments for
  benchmarks and tests to the beginning of the args, instead of the end.
  See [#2399](https://github.com/commercialhaskell/stack/issues/2399)
* Support for Git-based indices has been removed.

Other enhancements:

* `stack setup` allow to control options passed to ghcjs-boot with
  `--ghcjs-boot-options` (one word at a time) and `--[no-]ghcjs-boot-clean`
* `stack setup` now accepts a `--install-cabal VERSION` option which
  will install a specific version of the Cabal library globally.
* Updates to store-0.4.1, which has improved performance and better error
  reporting for version tags.  A side-effect of this is that all of
  stack's binary caches will be invalidated.
* `stack solver` will now warn about unexpected cabal-install versions.
  See [#3044](https://github.com/commercialhaskell/stack/issues/3044)
* Upstream packages unpacked to a temp dir are now deleted as soon as
  possible to avoid running out of space in `/tmp`.
  See [#3018](https://github.com/commercialhaskell/stack/issues/3018)
* Add short synonyms for `test-arguments` and `benchmark-arguments` options.
* Adds `STACK_WORK` environment variable, to specify work dir.
  See [#3063](https://github.com/commercialhaskell/stack/issues/3063)
* Can now use relative paths for `extra-include-dirs` and `extra-lib-dirs`.
  See [#2830](https://github.com/commercialhaskell/stack/issues/2830)
* Improved bash completion for many options, including `--ghc-options`,
  `--flag`, targets, and project executables for `exec`.
* `--haddock-arguments` is actually used now when `haddock` is invoked
  during documentation generation.
* `--[no-]haddock-hyperlink-source` flag added which allows toggling
  of sources being included in Haddock output.
  See [#3099](https://github.com/commercialhaskell/stack/issues/3099)
* `stack ghci` will now skip building all local targets, even if they have
  downstream deps, as long as it's registered in the DB.
* The pvp-bounds feature now supports adding `-revision` to the end of
  each value, e.g. `pvp-bounds: both-revision`. This means that, when
  uploading to Hackage, Stack will first upload your tarball with an
  unmodified `.cabal` file, and then upload a cabal file revision with
  the PVP bounds added. This can be useful&mdash;especially combined
  with the
  [Stackage no-revisions feature](http://www.snoyman.com/blog/2017/04/stackages-no-revisions-field)&mdash;as
  a method to ensure PVP compliance without having to proactively fix
  bounds issues for Stackage maintenance.
* Expose a `save-hackage-creds` configuration option
* On GHC <= 7.8, filters out spurious linker warnings on windows
  See [#3127](https://github.com/commercialhaskell/stack/pull/3127)
* Better error messages when creating or building packages which alias
  wired-in packages. See
  [#3172](https://github.com/commercialhaskell/stack/issues/3172).
* MinGW bin folder now is searched for dynamic libraries. See [#3126](https://github.com/commercialhaskell/stack/issues/3126)
* When using Nix, nix-shell now depends always on git to prevent runtime errors
  while fetching metadata
* The `stack unpack` command now accepts a form where an explicit
  Hackage revision hash is specified, e.g. `stack unpack
  foo-1.2.3@gitsha1:deadbeef`. Note that this should be considered
  _experimental_, Stack will likely move towards a different hash
  format in the future.
* Binary "stack upgrade" will now warn if the installed executable is not
  on the PATH or shadowed by another entry.
* Allow running tests on tarball created by sdist and upload
  [#717](https://github.com/commercialhaskell/stack/issues/717).

Bug fixes:

* Fixes case where `stack build --profile` might not cause executables /
  tests / benchmarks to be rebuilt.
  See [#2984](https://github.com/commercialhaskell/stack/issues/2984)
* `stack ghci file.hs` now loads the file even if it isn't part of
  your project.
* `stack clean --full` now works when docker is enabled.
  See [#2010](https://github.com/commercialhaskell/stack/issues/2010)
* Fixes an issue where cyclic deps can cause benchmarks or tests to be run
  before they are built.
  See [#2153](https://github.com/commercialhaskell/stack/issues/2153)
* Fixes `stack build --file-watch` in cases where a directory is removed
  See [#1838](https://github.com/commercialhaskell/stack/issues/1838)
* Fixes `stack dot` and `stack list-dependencies` to use info from the
  package database for wired-in-packages (ghc, base, etc).
  See [#3084](https://github.com/commercialhaskell/stack/issues/3084)
* Fixes `stack --docker build` when user is part of libvirt/libvirtd
  groups on Ubuntu Yakkety (16.10).
  See [#3092](https://github.com/commercialhaskell/stack/issues/3092)
* Switching a package between extra-dep and local package now forces
  rebuild (previously it wouldn't if versions were the same).
  See [#2147](https://github.com/commercialhaskell/stack/issues/2147)
* `stack upload` no longer reveals your password when you type it on
  MinTTY-based Windows shells, such as Cygwin and MSYS2.
  See [#3142](https://github.com/commercialhaskell/stack/issues/3142)
* `stack script`'s import parser will now properly parse files that
  have Windows-style line endings (CRLF)


## 1.4.0

Release notes:

* Docker images:
  [fpco/stack-full](https://hub.docker.com/r/fpco/stack-full/) and
  [fpco/stack-run](https://hub.docker.com/r/fpco/stack-run/)
  are no longer being built for LTS 8.0 and above.
  [fpco/stack-build](https://hub.docker.com/r/fpco/stack-build/)
  images continue to be built with a
  [simplified process](https://github.com/commercialhaskell/stack/tree/master/etc/dockerfiles/stack-build).
  [#624](https://github.com/commercialhaskell/stack/issues/624)

Major changes:

* A new command, `script`, has been added, intended to make the script
  interpreter workflow more reliable, easier to use, and more
  efficient. This command forces the user to provide a `--resolver`
  value, ignores all config files for more reproducible results, and
  optimizes the existing package check to make the common case of all
  packages already being present much faster. This mode does require
  that all packages be present in a snapshot, however.
  [#2805](https://github.com/commercialhaskell/stack/issues/2805)

Behavior changes:

* The default package metadata backend has been changed from Git to
  the 01-index.tar.gz file, from the hackage-security project. This is
  intended to address some download speed issues from Github for
  people in certain geographic regions. There is now full support for
  checking out specific cabal file revisions from downloaded tarballs
  as well. If you manually specify a package index with only a Git
  URL, Git will still be used. See
  [#2780](https://github.com/commercialhaskell/stack/issues/2780)
* When you provide the `--resolver` argument to the `stack unpack`
  command, any packages passed in by name only will be looked up in
  the given snapshot instead of taking the latest version. For
  example, `stack --resolver lts-7.14 unpack mtl` will get version
  2.2.1 of `mtl`, regardless of the latest version available in the
  package indices. This will also force the same cabal file revision
  to be used as is specified in the snapshot.

    Unpacking via a package identifier (e.g. `stack --resolver lts-7.14
    unpack mtl-2.2.1`) will ignore any settings in the snapshot and take
    the most recent revision.

    For backwards compatibility with tools relying on the presence of a
    `00-index.tar`, Stack will copy the `01-index.tar` file to
    `00-index.tar`. Note, however, that these files are different; most
    importantly, 00-index contains only the newest revisions of cabal
    files, while 01-index contains all versions. You may still need to
    update your tooling.
* Passing `--(no-)nix-*` options now no longer implies `--nix`, except for
  `--nix-pure`, so that the user preference whether or not to use Nix is
  honored even in the presence of options that change the Nix behavior.

Other enhancements:

* Internal cleanup: configuration types are now based much more on lenses
* `stack build` and related commands now allow the user to disable debug symbol stripping
  with new `--no-strip`, `--no-library-stripping`, and `--no-executable-shipping` flags,
  closing [#877](https://github.com/commercialhaskell/stack/issues/877).
  Also turned error message for missing targets more readable ([#2384](https://github.com/commercialhaskell/stack/issues/2384))
* `stack haddock` now shows index.html paths when documentation is already up to
  date. Resolved [#781](https://github.com/commercialhaskell/stack/issues/781)
* Respects the `custom-setup` field introduced in Cabal 1.24. This
  supercedes any `explicit-setup-deps` settings in your `stack.yaml`
  and trusts the package's `.cabal` file to explicitly state all its
  dependencies.
* If system package installation fails, `get-stack.sh` will fail as well. Also
  shows warning suggesting to run `apt-get update` or similar, depending on the
  OS.
  ([#2898](https://github.com/commercialhaskell/stack/issues/2898))
* When `stack ghci` is run with a config with no packages (e.g. global project),
  it will now look for source files in the current work dir.
  ([#2878](https://github.com/commercialhaskell/stack/issues/2878))
* Bump to hpack 0.17.0 to allow `custom-setup` and `!include "..."` in `package.yaml`.
* The script interpreter will now output error logging.  In particular,
  this means it will output info about plan construction errors.
  ([#2879](https://github.com/commercialhaskell/stack/issues/2879))
* `stack ghci` now takes `--flag` and `--ghc-options` again (inadvertently
  removed in 1.3.0).
  ([#2986](https://github.com/commercialhaskell/stack/issues/2986))
* `stack exec` now takes `--rts-options` which passes the given arguments inside of
  `+RTS ... args .. -RTS` to the executable. This works around stack itself consuming
  the RTS flags on Windows. ([#2640](https://github.com/commercialhaskell/stack/issues/2640))
* Upgraded `http-client-tls` version, which now offers support for the
  `socks5://` and `socks5h://` values in the `http_proxy` and `https_proxy`
  environment variables.

Bug fixes:

* Bump to hpack 0.16.0 to avoid character encoding issues when reading and
  writing on non-UTF8 systems.
* `stack ghci` will no longer ignore hsSourceDirs that contain `..`. ([#2895](https://github.com/commercialhaskell/stack/issues/2895))
* `stack list-dependencies --license` now works for wired-in-packages,
  like base. ([#2871](https://github.com/commercialhaskell/stack/issues/2871))
* `stack setup` now correctly indicates when it uses system ghc
  ([#2963](https://github.com/commercialhaskell/stack/issues/2963))
* Fix to `stack config set`, in 1.3.2 it always applied to
  the global project.
  ([#2709](https://github.com/commercialhaskell/stack/issues/2709))
* Previously, cabal files without exe or lib would fail on the "copy" step.
  ([#2862](https://github.com/commercialhaskell/stack/issues/2862))
* `stack upgrade --git` now works properly.  Workaround for affected
  versions (>= 1.3.0) is to instead run `stack upgrade --git --source-only`.
  ([#2977](https://github.com/commercialhaskell/stack/issues/2977))
* Added support for GHC 8's slightly different warning format for
  dumping warnings from logs.
* Work around a bug in Cabal/GHC in which package IDs are not unique
  for different source code, leading to Stack not always rebuilding
  packages depending on local packages which have
  changed. ([#2904](https://github.com/commercialhaskell/stack/issues/2904))

## 1.3.2

Bug fixes:

* `stack config set` can now be used without a compiler installed
  [#2852](https://github.com/commercialhaskell/stack/issues/2852).
* `get-stack.sh` now installs correct binary on ARM for generic linux and raspbian,
  closing [#2856](https://github.com/commercialhaskell/stack/issues/2856).
* Correct the testing of whether a package database exists by checking
  for the `package.cache` file itself instead of the containing
  directory.
* Revert a change in the previous release which made it impossible to
  set local extra-dep packages as targets. This was overkill; we
  really only wanted to disable their test suites, which was already
  handled by a later
  patch. [#2849](https://github.com/commercialhaskell/stack/issues/2849)
* `stack new` always treats templates as being UTF-8 encoding,
  ignoring locale settings on a local machine. See
  [Yesod mailing list discussion](https://groups.google.com/d/msg/yesodweb/ZyWLsJOtY0c/aejf9E7rCAAJ)

## 1.3.0

Release notes:

* For the _next_ stack release after this one, we are planning
  changes to our Linux releases, including dropping our Ubuntu,
  Debian, CentOS, and Fedora package repositories and switching to
  statically linked binaries. See
  [#2534](https://github.com/commercialhaskell/stack/issues/2534).
  Note that upgrading without a package manager has gotten easier
  with new binary upgrade support in `stack upgrade` (see the Major
  Changes section below for more information). In addition, the
  get.haskellstack.org script no longer installs from Ubuntu,
  Debian, CentOS, or Fedora package repositories. Instead it places
  a generic binary in /usr/local/bin.

Major changes:

* Stack will now always use its own GHC installation, even when a suitable GHC
  installation is available on the PATH. To get the old behaviour, use
  the `--system-ghc` flag or run `stack config set system-ghc --global true`.
  Docker- and Nix-enabled projects continue to use the GHC installations
  in their environment by default.

    NB: Scripts that previously used stack in combination with a system GHC
    installation should now include a `stack setup` line or use the `--install-ghc`
    flag.
    [#2221](https://github.com/commercialhaskell/stack/issues/2221)

* `stack ghci` now defaults to skipping the build of target packages, because
  support has been added for invoking "initial build steps", which create
  autogen files and run preprocessors. The `--no-build` flag is now deprecated
  because it should no longer be necessary. See
  [#1364](https://github.com/commercialhaskell/stack/issues/1364)

* Stack is now capable of doing binary upgrades instead of always
  recompiling a new version from source. Running `stack upgrade` will
  now default to downloading a binary version of Stack from the most
  recent release, if one is available. See `stack upgrade --help` for
  more options.
  [#1238](https://github.com/commercialhaskell/stack/issues/1238)

Behavior changes:

* Passing `--resolver X` with a Stack command which forces creation of a global
  project config, will pass resolver X into the initial config.
  See [#2579](https://github.com/commercialhaskell/stack/issues/2229).

* Switch the "Run from outside project" messages to debug-level, to
  avoid spamming users in the normal case of non-project usage

* If a remote package is specified (such as a Git repo) without an explicit
  `extra-dep` setting, a warning is given to the user to provide one
  explicitly.

Other enhancements:

* `stack haddock` now supports `--haddock-internal`. See
  [#2229](https://github.com/commercialhaskell/stack/issues/2229)
* Add support for `system-ghc` and `install-ghc` fields to `stack config set` command.
* Add `ghc-build` option to override autodetected GHC build to use (e.g. gmp4,
  tinfo6, nopie) on Linux.
* `stack setup` detects systems where gcc enables PIE by default (such as Ubuntu
  16.10 and Hardened Gentoo) and adjusts the GHC `configure` options accordingly.
  [#2542](https://github.com/commercialhaskell/stack/issues/2542)
* Upload to Hackage with HTTP digest instead of HTTP basic.
* Make `stack list-dependencies` understand all of the `stack dot` options too.
* Add the ability for `stack list-dependencies` to list dependency licenses by
  passing the `--license` flag.
* Dump logs that contain warnings for any local non-dependency packages
  [#2545](https://github.com/commercialhaskell/stack/issues/2545)
* Add the `dump-logs` config option and `--dump-logs` command line
  option to get full build output on the
  console. [#426](https://github.com/commercialhaskell/stack/issues/426)
* Add the `--open` option to "stack hpc report" command, causing the report to
  be opened in the browser.
* The `stack config set` command now accepts a `--global` flag for suitable fields
  which causes it to modify the global user configuration (`~/.stack/config.yaml`)
  instead of the project configuration.
  [#2675](https://github.com/commercialhaskell/stack/pull/2675)
* Information on the latest available snapshots is now downloaded from S3 instead of
  stackage.org, increasing reliability in case of stackage.org outages.
  [#2653](https://github.com/commercialhaskell/stack/pull/2653)
* `stack dot` and `stack list-dependencies` now take targets and flags.
  [#1919](https://github.com/commercialhaskell/stack/issues/1919)
* Deprecate `stack setup --stack-setup-yaml` for `--setup-info-yaml` based
  on discussion in [#2647](https://github.com/commercialhaskell/stack/issues/2647).
* The `--main-is` flag for GHCI now implies the TARGET, fixing
  [#1845](https://github.com/commercialhaskell/stack/issues/1845).
* `stack ghci` no longer takes all build options, as many weren't useful
  [#2199](https://github.com/commercialhaskell/stack/issues/2199)
* `--no-time-in-log` option, to make verbose logs more diffable
  [#2727](https://github.com/commercialhaskell/stack/issues/2727)
* `--color` option added to override auto-detection of ANSI support
  [#2725](https://github.com/commercialhaskell/stack/issues/2725)
* Missing extra-deps are now warned about, adding a degree of typo detection
  [#1521](https://github.com/commercialhaskell/stack/issues/1521)
* No longer warns about missing build-tools if they are on the PATH.
  [#2235](https://github.com/commercialhaskell/stack/issues/2235)
* Replace enclosed-exceptions with safe-exceptions.
  [#2768](https://github.com/commercialhaskell/stack/issues/2768)
* The install location for GHC and other programs can now be configured with the
  `local-programs-path` option in `config.yaml`.
  [#1644](https://github.com/commercialhaskell/stack/issues/1644)
* Added option to add nix dependencies as nix GC roots
* Proper pid 1 (init) process for `stack exec` with Docker
* Dump build logs if they contain warnings.
  [#2545](https://github.com/commercialhaskell/stack/issues/2545)
* Docker: redirect stdout of `docker pull` to stderr so that
  it will not interfere with output of other commands.
* Nix & docker can be activated at the same time, in order to run stack in a nix-shell
  in a container, preferably from an image already containing the nix dependencies
  in its /nix/store
* Stack/nix: Dependencies can be added as nix GC roots, so they are not removed
  when running `nix-collect-garbage`

Bug fixes:

* Fixed a gnarly bug where programs and package tarballs sometimes have
  corrupted downloads. See
  [#2657](https://github.com/commercialhaskell/stack/issues/2568).
* Add proper support for non-ASCII characters in file paths for the `sdist` command.
  See [#2549](https://github.com/commercialhaskell/stack/issues/2549)
* Never treat `extra-dep` local packages as targets. This ensures
  things like test suites are not run for these packages, and that
  build output is not hidden due to their presence.
* Fix a resource leak in `sinkProcessStderrStdout` which could affect
  much of the codebase, in particular copying precompiled
  packages. [#1979](https://github.com/commercialhaskell/stack/issues/1979)
* Docker: ensure that interrupted extraction process does not cause corrupt file
  when downloading a Docker-compatible Stack executable
  [#2568](https://github.com/commercialhaskell/stack/issues/2568)
* Fixed running `stack hpc report` on package targets.
  [#2664](https://github.com/commercialhaskell/stack/issues/2664)
* Fix a long-standing performance regression where stack would parse the .dump-hi
  files of the library components of local packages twice.
  [#2658](https://github.com/commercialhaskell/stack/pull/2658)
* Fixed a regression in "stack ghci --no-load", where it would prompt for a main
  module to load. [#2603](https://github.com/commercialhaskell/stack/pull/2603)
* Build Setup.hs files with the threaded RTS, mirroring the behavior of
  cabal-install and enabling more complex build systems in those files.
* Fixed a bug in passing along `--ghc-options` to ghcjs.  They were being
  provided as `--ghc-options` to Cabal, when it needs to be `--ghcjs-options`.
  [#2714](https://github.com/commercialhaskell/stack/issues/2714)
* Launch Docker from the project root regardless of the working
  directory Stack is invoked from. This means paths relative to the project root
  (e.g. environment files) can be specified in `stack.yaml`'s docker `run-args`.
* `stack setup --reinstall` now behaves as expected.
  [#2554](https://github.com/commercialhaskell/stack/issues/2554)

## 1.2.0

Release notes:

* On many Un*x systems, Stack can now be installed with a simple
  one-liner:

        wget -qO- https://get.haskellstack.org/ | sh

* The fix for
  [#2175](https://github.com/commercialhaskell/stack/issues/2175)
  entails that stack must perform a full clone of a large Git repo of
  Hackage meta-information. The total download size is about 200 MB.
  Please be aware of this when upgrading your stack installation.

* If you use Mac OS X, you may want to delay upgrading to macOS Sierra as there
  are reports of GHC panics when building some packages (including Stack
  itself). See [#2577](https://github.com/commercialhaskell/stack/issues/2577)

* This version of Stack does not build on ARM or PowerPC systems (see
  [store#37](https://github.com/fpco/store/issues/37)).  Please stay with
  version 1.1.2 for now on those architectures.  This will be rectified soon!

* We are now releasing a
  [statically linked Stack binary for 64-bit Linux](https://get.haskellstack.org/stable/linux-x86_64-static.tar.gz).
  Please try it and let us know if you run into any trouble on your platform.

* We are planning some changes to our Linux releases, including dropping our
  Ubuntu, Debian, CentOS, and Fedora package repositories and switching to
  statically linked binaries.  We would value your feedback in
  [#2534](https://github.com/commercialhaskell/stack/issues/2534).

Major changes:

* Add `stack hoogle` command.
  [#55](https://github.com/commercialhaskell/stack/issues/55)
* Support for absolute file path in `url` field of `setup-info` or `--ghc-bindist`
* Add support for rendering GHCi scripts targeting different GHCi like
  applications
  [#2457](https://github.com/commercialhaskell/stack/pull/2457)

Behavior changes:

* Remove `stack ide start` and `stack ide load-targets` commands.
  [#2178](https://github.com/commercialhaskell/stack/issues/2178)
* Support .buildinfo files in `stack ghci`.
  [#2242](https://github.com/commercialhaskell/stack/pull/2242)
* Support -ferror-spans syntax in GHC error messages.
* Avoid unpacking ghc to `/tmp`
  [#996](https://github.com/commercialhaskell/stack/issues/996)
* The Linux `gmp4` GHC bindist is no longer considered a full-fledged GHC
  variant and can no longer be specified using the `ghc-variant` option,
  and instead is treated more like a slightly different platform.

Other enhancements:

* Use the `store` package for binary serialization of most caches.
* Only require minor version match for Docker stack exe.
  This way, we can make patch releases for version bounds and similar
  build issues without needing to upload new binaries for Docker.
* Stack/Nix: Passes the right ghc derivation as an argument to the `shell.nix` when a
  custom `shell.nix` is used
  See [#2243](https://github.com/commercialhaskell/stack/issues/2243)
* Stack/Nix: Sets `LD_LIBRARY_PATH` so packages using C libs for Template Haskell can work
  (See _e.g._ [this HaskellR issue](https://github.com/tweag/HaskellR/issues/253))
* Parse CLI arguments and configuration files into less permissive types,
  improving error messages for bad inputs.
  [#2267](https://github.com/commercialhaskell/stack/issues/2267)
* Add the ability to explicitly specify a gcc executable.
  [#593](https://github.com/commercialhaskell/stack/issues/593)
* Nix: No longer uses LTS mirroring in nixpkgs. Gives to nix-shell a derivation
  like `haskell.compiler.ghc801`
  See [#2259](https://github.com/commercialhaskell/stack/issues/2259)
* Perform some subprocesses during setup concurrently, slightly speeding up most
  commands. [#2346](https://github.com/commercialhaskell/stack/pull/2346)
* `stack setup` no longer unpacks to the system temp dir on posix systems.
  [#996](https://github.com/commercialhaskell/stack/issues/996)
* `stack setup` detects libtinfo6 and ncurses6 and can download alternate GHC
  bindists [#257](https://github.com/commercialhaskell/stack/issues/257)
  [#2302](https://github.com/commercialhaskell/stack/issues/2302).
* `stack setup` detects Linux ARMv7 downloads appropriate GHC bindist
  [#2103](https://github.com/commercialhaskell/stack/issues/2103)
* Custom `stack` binaries list dependency versions in output for `--version`.
  See [#2222](https://github.com/commercialhaskell/stack/issues/2222)
  and [#2450](https://github.com/commercialhaskell/stack/issues/2450).
* Use a pretty printer to output dependency resolution errors.
  [#1912](https://github.com/commercialhaskell/stack/issues/1912)
* Remove the `--os` flag
  [#2227](https://github.com/commercialhaskell/stack/issues/2227)
* Add 'netbase' and 'ca-certificates' as dependency for .deb packages.
  [#2293](https://github.com/commercialhaskell/stack/issues/2293).
* Add `stack ide targets` command.
* Enhance debug logging with subprocess timings.
* Pretty-print YAML parse errors
  [#2374](https://github.com/commercialhaskell/stack/issues/2374)
* Clarify confusing `stack setup` output
  [#2314](https://github.com/commercialhaskell/stack/issues/2314)
* Delete `Stack.Types` multimodule to improve build times
  [#2405](https://github.com/commercialhaskell/stack/issues/2405)
* Remove spurious newlines in build logs
  [#2418](https://github.com/commercialhaskell/stack/issues/2418)
* Interpreter: Provide a way to hide implicit packages
  [#1208](https://github.com/commercialhaskell/stack/issues/1208)
* Check executability in exec lookup
  [#2489](https://github.com/commercialhaskell/stack/issues/2489)

Bug fixes:

* Fix cabal warning about use of a deprecated cabal flag
  [#2350](https://github.com/commercialhaskell/stack/issues/2350)
* Support most executable extensions on Windows
  [#2225](https://github.com/commercialhaskell/stack/issues/2225)
* Detect resolver change in `stack solver`
  [#2252](https://github.com/commercialhaskell/stack/issues/2252)
* Fix a bug in docker image creation where the wrong base image was
  selected
  [#2376](https://github.com/commercialhaskell/stack/issues/2376)
* Ignore special entries when unpacking tarballs
  [#2361](https://github.com/commercialhaskell/stack/issues/2361)
* Fixes src directory pollution of `style.css` and `highlight.js` with GHC 8's
  haddock [#2429](https://github.com/commercialhaskell/stack/issues/2429)
* Handle filepaths with spaces in `stack ghci`
  [#2266](https://github.com/commercialhaskell/stack/issues/2266)
* Apply ghc-options to snapshot packages
  [#2289](https://github.com/commercialhaskell/stack/issues/2289)
* stack sdist: Fix timestamp in tarball
  [#2394](https://github.com/commercialhaskell/stack/pull/2394)
* Allow global Stack arguments with a script
  [#2316](https://github.com/commercialhaskell/stack/issues/2316)
* Inconsistency between ToJSON and FromJSON instances of PackageLocation
  [#2412](https://github.com/commercialhaskell/stack/pull/2412)
* Perform Unicode normalization on filepaths
  [#1810](https://github.com/commercialhaskell/stack/issues/1810)
* Solver: always keep ghc wired-in as hard constraints
  [#2453](https://github.com/commercialhaskell/stack/issues/2453)
* Support OpenBSD's tar where possible, require GNU tar for xz support
  [#2283](https://github.com/commercialhaskell/stack/issues/2283)
* Fix using --coverage with Cabal-1.24
  [#2424](https://github.com/commercialhaskell/stack/issues/2424)
* When marking exe installed, remove old version
  [#2373](https://github.com/commercialhaskell/stack/issues/2373)
* Stop truncating all-cabal-hashes git repo
  [#2175](https://github.com/commercialhaskell/stack/issues/2175)
* Handle non-ASCII filenames on Windows
  [#2491](https://github.com/commercialhaskell/stack/issues/2491)
* Avoid using multiple versions of a package in script interpreter
  by passing package-id to ghc/runghc
  [#1957](https://github.com/commercialhaskell/stack/issues/1957)
* Only pre-load compiler version when using nix integration
  [#2459](https://github.com/commercialhaskell/stack/issues/2459)
* Solver: parse cabal errors also on Windows
  [#2502](https://github.com/commercialhaskell/stack/issues/2502)
* Allow exec and ghci commands in interpreter mode.
  Scripts can now automatically open in the repl by using `exec ghci`
  instead of `runghc` in the shebang command.
  [#2510](https://github.com/commercialhaskell/stack/issues/2510)
* Now consider a package to be dirty when an extra-source-file is changed.
  See [#2040](https://github.com/commercialhaskell/stack/issues/2040)

## 1.1.2

Release notes:

* Official FreeBSD binaries are
  [now available](http://docs.haskellstack.org/en/stable/install_and_upgrade/#freebsd)
  [#1253](https://github.com/commercialhaskell/stack/issues/1253).

Major changes:

* Extensible custom snapshots implemented. These allow you to define snapshots
which extend other snapshots. See
[#863](https://github.com/commercialhaskell/stack/issues/863). Local file custom
snapshots can now be safely updated without changing their name.  Remote custom
snapshots should still be treated as immutable.

Behavior changes:

* `stack path --compiler` was added in the last release, to yield a path to the
  compiler. Unfortunately, `--compiler` is a global option that is useful to use
  with `stack path`. The same functionality is now provided by `stack path
  --compiler-exe`. See
  [#2123](https://github.com/commercialhaskell/stack/issues/2123)
* For packages specified in terms of a git or hg repo, the hash used in the
  location has changed.  This means that existing downloads from older stack
  versions won't be used.  This is a side-effect of the fix to
  [#2133](https://github.com/commercialhaskell/stack/issues/2133)
* `stack upgrade` no longer pays attention to local stack.yaml files, just the
  global config and CLI options.
  [#1392](https://github.com/commercialhaskell/stack/issues/1392)
* `stack ghci` now uses `:add` instead of `:load`, making it potentially work
  better with user scripts. See
  [#1888](https://github.com/commercialhaskell/stack/issues/1888)

Other enhancements:

* Grab Cabal files via Git SHA to avoid regressions from Hackage revisions
  [#2070](https://github.com/commercialhaskell/stack/pull/2070)
* Custom snapshots now support `ghc-options`.
* Package git repos are now re-used rather than re-cloned. See
  [#1620](https://github.com/commercialhaskell/stack/issues/1620)
* `DESTDIR` is filtered from environment when installing GHC. See
  [#1460](https://github.com/commercialhaskell/stack/issues/1460)
* `stack haddock` now supports `--hadock-arguments`. See
  [#2144](https://github.com/commercialhaskell/stack/issues/2144)
* Signing: warn if GPG_TTY is not set as per `man gpg-agent`

Bug fixes:

* Now ignore project config when doing `stack init` or `stack new`. See
  [#2110](https://github.com/commercialhaskell/stack/issues/2110)
* Packages specified by git repo can now have submodules. See
  [#2133](https://github.com/commercialhaskell/stack/issues/2133)
* Fix of hackage index fetch retry. See re-opening of
  [#1418](https://github.com/commercialhaskell/stack/issues/1418#issuecomment-217633843)
* HPack now picks up changes to filesystem other than package.yaml.  See
  [#2051](https://github.com/commercialhaskell/stack/issues/2051)
* "stack solver" no longer suggests --omit-packages. See
  [#2031](https://github.com/commercialhaskell/stack/issues/2031)
* Fixed an issue with building Cabal's Setup.hs. See
  [#1356](https://github.com/commercialhaskell/stack/issues/1356)
* Package dirtiness now pays attention to deleted files. See
  [#1841](https://github.com/commercialhaskell/stack/issues/1841)
* `stack ghci` now uses `extra-lib-dirs` and `extra-include-dirs`. See
  [#1656](https://github.com/commercialhaskell/stack/issues/1656)
* Relative paths outside of source dir added via `qAddDependentFile` are now
  checked for dirtiness. See
  [#1982](https://github.com/commercialhaskell/stack/issues/1982)
* Signing: always use `--with-fingerprints`

## 1.1.0

Release notes:

* Added Ubuntu 16.04 LTS (xenial) Apt repo.
* No longer uploading new versions to Fedora 21 repo.

Behavior changes:

* Snapshot packages are no longer built with executable profiling. See
  [#1179](https://github.com/commercialhaskell/stack/issues/1179).
* `stack init` now ignores symlinks when searching for cabal files. It also now
  ignores any directory that begins with `.` (as well as `dist` dirs) - before
  it would only ignore `.git`, `.stack-work`, and `dist`.
* The stack executable is no longer built with `-rtsopts`.  Before, when
  `-rtsopts` was enabled, stack would process `+RTS` options even when intended
  for some other program, such as when used with `stack exec -- prog +RTS`.
  See [#2022](https://github.com/commercialhaskell/stack/issues/2022).
* The `stack path --ghc-paths` option is deprecated and renamed to `--programs`.
  `--compiler` is added, which points directly at the compiler used in
  the current project.  `--compiler-bin` points to the compiler's bin dir.
* For consistency with the `$STACK_ROOT` environment variable, the
  `stack path --global-stack-root` flag and the `global-stack-root` field
  in the output of `stack path` are being deprecated and replaced with the
  `stack-root` flag and output field.
  Additionally, the stack root can now be specified via the
  `--stack-root` command-line flag. See
  [#1148](https://github.com/commercialhaskell/stack/issues/1148).
* `stack sig` GPG-related sub-commands were removed (folded into `upload` and
  `sdist`)
* GPG signing of packages while uploading to Hackage is now the default. Use
  `upload --no-signature` if you would rather not contribute your package
  signature. If you don't yet have a GPG keyset, read this
  [blog post on GPG keys](https://fpcomplete.com/blog/2016/05/stack-security-gnupg-keys).
  We can add a stack.yaml config setting to disable signing if some people
  desire it. We hope that people will sign. Later we will be adding GPG
  signature verification options.
* `stack build pkg-1.2.3` will now build even if the snapshot has a different
  package version - it is treated as an extra-dep. `stack build local-pkg-1.2.3`
  is an error even if the version number matches the local package
  [#2028](https://github.com/commercialhaskell/stack/issues/2028).
* Having a `nix:` section no longer implies enabling nix build. This allows the
  user to globally configure whether nix is used (unless the project overrides
  the default explicitly). See
  [#1924](https://github.com/commercialhaskell/stack/issues/1924).
* Remove deprecated valid-wanted field.
* Docker: mount home directory in container [#1949](https://github.com/commercialhaskell/stack/issues/1949).
* Deprecate `--local-bin-path` instead `--local-bin`.
* `stack image`: allow absolute source paths for `add`.

Other enhancements:

* `stack haddock --open [PACKAGE]` opens the local haddocks in the browser.
* Fix too much rebuilding when enabling/disabling profiling flags.
* `stack build pkg-1.0` will now build `pkg-1.0` even if the snapshot specifies
  a different version (it introduces a temporary extra-dep)
* Experimental support for `--split-objs` added
  [#1284](https://github.com/commercialhaskell/stack/issues/1284).
* `git` packages with submodules are supported by passing the `--recursive`
  flag to `git clone`.
* When using [hpack](https://github.com/sol/hpack), only regenerate cabal files
  when hpack files change.
* hpack files can now be used in templates
* `stack ghci` now runs ghci as a separate process
  [#1306](https://github.com/commercialhaskell/stack/issues/1306)
* Retry when downloading snapshots and package indices
* Many build options are configurable now in `stack.yaml`:
```
  build:
    library-profiling: true
    executable-profiling: true
    haddock: true
    haddock-deps: true
    copy-bins: true
    prefetch: true
    force-dirty: true
    keep-going: true
    test: true
    test-arguments:
      rerun-tests: true
      additional-args: ['-fprof']
      coverage: true
      no-run-tests: true
    bench: true
    benchmark-opts:
      benchmark-arguments: -O2
      no-run-benchmarks: true
    reconfigure: true
    cabal-verbose: true
```
* A number of URLs are now configurable, useful for firewalls. See
  [#1794](https://github.com/commercialhaskell/stack/issues/1884).
* Suggest causes when executables are missing.
* Allow `--omit-packages` even without `--solver`.
* Improve the generated stack.yaml.
* Improve ghci results after :load Main module collision with main file path.
* Only load the hackage index if necessary
  [#1883](https://github.com/commercialhaskell/stack/issues/1883), [#1892](https://github.com/commercialhaskell/stack/issues/1892).
* init: allow local packages to be deps of deps
  [#1965](https://github.com/commercialhaskell/stack/issues/1965).
* Always use full fingerprints from GPG
  [#1952](https://github.com/commercialhaskell/stack/issues/1952).
* Default to using `gpg2` and fall back to `gpg`
  [#1976](https://github.com/commercialhaskell/stack/issues/1976).
* Add a flag for --verbosity silent.
* Add `haddock --open` flag [#1396](https://github.com/commercialhaskell/stack/issues/1396).

Bug fixes:

* Package tarballs would fail to unpack.
  [#1884](https://github.com/commercialhaskell/stack/issues/1884).
* Fixed errant warnings about missing modules, after deleted and removed from
  cabal file [#921](https://github.com/commercialhaskell/stack/issues/921)
  [#1805](https://github.com/commercialhaskell/stack/issues/1805).
* Now considers a package to dirty when the hpack file is changed
  [#1819](https://github.com/commercialhaskell/stack/issues/1819).
* Nix: cancelling a stack build now exits properly rather than dropping into a
  nix-shell [#1778](https://github.com/commercialhaskell/stack/issues/1778).
* `allow-newer: true` now causes `--exact-configuration` to be passed to Cabal.
  See [#1579](https://github.com/commercialhaskell/stack/issues/1579).
* `stack solver` no longer fails with `InvalidRelFile` for relative package
  paths including `..`. See
  [#1954](https://github.com/commercialhaskell/stack/issues/1954).
* Ignore emacs lock files when finding .cabal
  [#1897](https://github.com/commercialhaskell/stack/issues/1897).
* Use lenient UTF-8 decode for build output
  [#1945](https://github.com/commercialhaskell/stack/issues/1945).
* Clear index cache whenever index updated
  [#1962](https://github.com/commercialhaskell/stack/issues/1962).
* Fix: Building a container image drops a .stack-work dir in the current working
  (sub)directory
  [#1975](https://github.com/commercialhaskell/stack/issues/1975).
* Fix: Rebuilding when disabling profiling
  [#2023](https://github.com/commercialhaskell/stack/issues/2023).

## 1.0.4.3

Bug fixes:

* Don't delete contents of ~/.ssh when using `stack clean --full` with Docker
  enabled [#2000](https://github.com/commercialhaskell/stack/issues/2000)

## 1.0.4.2

Build with path-io-1.0.0. There are no changes in behaviour from 1.0.4,
so no binaries are released for this version.

## 1.0.4.1

Fixes build with aeson-0.11.0.0. There are no changes in behaviour from 1.0.4,
so no binaries are released for this version.

## 1.0.4

Major changes:

* Some notable changes in `stack init`:
    * Overall it should now be able to initialize almost all existing cabal
      packages out of the box as long as the package itself is consistently
      defined.
    * Choose the best possible snapshot and add extra dependencies on top
      of a snapshot resolver rather than a compiler resolver -
      [#1583](https://github.com/commercialhaskell/stack/pull/1583)
    * Automatically omit a package (`--omit-packages`) when it is compiler
      incompatible or when there are packages with conflicting dependency
      requirements - [#1674](https://github.com/commercialhaskell/stack/pull/1674).
    * Some more changes for a better user experience. Please refer to
      the doc guide for details.
* Add support for hpack, alternative package description format
  [#1679](https://github.com/commercialhaskell/stack/issues/1679)

Other enhancements:

* Docker: pass ~/.ssh and SSH auth socket into container, so that git repos
  work [#1358](https://github.com/commercialhaskell/stack/issues/1358).
* Docker: strip suffix from docker --version.
  [#1653](https://github.com/commercialhaskell/stack/issues/1653)
* Docker: pass USER and PWD environment variables into container.
* On each run, stack will test the stack root directory (~/.stack), and the
  project and package work directories (.stack-work) for whether they are
  owned by the current user and abort if they are not. This precaution can
  be disabled with the `--allow-different-user` flag or `allow-different-user`
  option in the global config (~/.stack/config.yaml).
  [#471](https://github.com/commercialhaskell/stack/issues/471)
* Added `stack clean --full` option for full working dir cleanup.
* YAML config: support Zip archives.
* Redownload build plan if parsing fails
  [#1702](https://github.com/commercialhaskell/stack/issues/1702).
* Give mustache templates access to a 'year' tag
  [#1716](https://github.com/commercialhaskell/stack/pull/1716).
* Have "stack ghci" warn about module name aliasing.
* Add "stack ghci --load-local-deps".
* Build Setup.hs with -rtsopts
  [#1687](https://github.com/commercialhaskell/stack/issues/1687).
* `stack init` accepts a list of directories.
* Add flag infos to DependencyPlanFailures (for better error output in case of
  flags) [#713](https://github.com/commercialhaskell/stack/issues/713)
* `stack new --bare` complains for overwrites, and add `--force` option
  [#1597](https://github.com/commercialhaskell/stack/issues/1597).

Bug fixes:

* Previously, `stack ghci` would fail with `cannot satisfy -package-id` when the
  implicit build step changes the package key of some dependency.
* Fix: Building with ghcjs: "ghc-pkg: Prelude.chr: bad argument: 2980338"
  [#1665](https://github.com/commercialhaskell/stack/issues/1665).
* Fix running test / bench with `--profile` / `--trace`.
* Fix: build progress counter is no longer visible
  [#1685](https://github.com/commercialhaskell/stack/issues/1685).
* Use "-RTS" w/ profiling to allow extra args
  [#1772](https://github.com/commercialhaskell/stack/issues/1772).
* Fix withUnpackedTarball7z to find name of srcDir after unpacking
  (fixes `stack setup` fails for ghcjs project on windows)
  [#1774](https://github.com/commercialhaskell/stack/issues/1774).
* Add space before auto-generated bench opts (makes profiling options work
  uniformly for applications and benchmark suites)
  [#1771](https://github.com/commercialhaskell/stack/issues/1771).
* Don't try to find plugin if it resembles flag.
* Setup.hs changes cause package dirtiness
  [#1711](https://github.com/commercialhaskell/stack/issues/1711).
* Send "stack templates" output to stdout
  [#1792](https://github.com/commercialhaskell/stack/issues/1792).

## 1.0.2

Release notes:

- Arch Linux: Stack has been adopted into the
  [official community repository](https://www.archlinux.org/packages/community/x86_64/stack/),
  so we will no longer be updating the AUR with new versions. See the
  [install/upgrade guide](http://docs.haskellstack.org/en/stable/install_and_upgrade/#arch-linux)
  for current download instructions.

Major changes:

- `stack init` and `solver` overhaul
  [#1583](https://github.com/commercialhaskell/stack/pull/1583)

Other enhancements:

- Disable locale/codepage hacks when GHC >=7.10.3
  [#1552](https://github.com/commercialhaskell/stack/issues/1552)
- Specify multiple images to build for `stack image container`
  [docs](http://docs.haskellstack.org/en/stable/yaml_configuration/#image)
- Specify which executables to include in images for `stack image container`
  [docs](http://docs.haskellstack.org/en/stable/yaml_configuration/#image)
- Docker: pass supplementary groups and umask into container
- If git fetch fails wipe the directory and try again from scratch
  [#1418](https://github.com/commercialhaskell/stack/issues/1418)
- Warn if newly installed executables won't be available on the PATH
  [#1362](https://github.com/commercialhaskell/stack/issues/1362)
- stack.yaml: for `stack image container`, specify multiple images to generate,
  and which executables should be added to those images
- GHCI: add interactive Main selection
  [#1068](https://github.com/commercialhaskell/stack/issues/1068)
- Care less about the particular name of a GHCJS sdist folder
  [#1622](https://github.com/commercialhaskell/stack/issues/1622)
- Unified Enable/disable help messaging
  [#1613](https://github.com/commercialhaskell/stack/issues/1613)

Bug fixes:

- Don't share precompiled packages between GHC/platform variants and Docker
  [#1551](https://github.com/commercialhaskell/stack/issues/1551)
- Properly redownload corrupted downloads with the correct file size.
  [Mailing list discussion](https://groups.google.com/d/msg/haskell-stack/iVGDG5OHYxs/FjUrR5JsDQAJ)
- Gracefully handle invalid paths in error/warning messages
  [#1561](https://github.com/commercialhaskell/stack/issues/1561)
- Nix: select the correct GHC version corresponding to the snapshot
  even when an abstract resolver is passed via `--resolver` on the
  command-line.
  [#1641](https://github.com/commercialhaskell/stack/issues/1641)
- Fix: Stack does not allow using an external package from ghci
  [#1557](https://github.com/commercialhaskell/stack/issues/1557)
- Disable ambiguous global '--resolver' option for 'stack init'
  [#1531](https://github.com/commercialhaskell/stack/issues/1531)
- Obey `--no-nix` flag
- Fix: GHCJS Execute.hs: Non-exhaustive patterns in lambda
  [#1591](https://github.com/commercialhaskell/stack/issues/1591)
- Send file-watch and sticky logger messages to stderr
  [#1302](https://github.com/commercialhaskell/stack/issues/1302)
  [#1635](https://github.com/commercialhaskell/stack/issues/1635)
- Use globaldb path for querying Cabal version
  [#1647](https://github.com/commercialhaskell/stack/issues/1647)

## 1.0.0

Release notes:

*  We're calling this version 1.0.0 in preparation for Stackage
   LTS 4.  Note, however, that this does not mean the code's API
   will be stable as this is primarily an end-user tool.

Enhancements:

* Added flag `--profile` flag: passed with `stack build`, it will
  enable profiling, and for `--bench` and `--test` it will generate a
  profiling report by passing `+RTS -p` to the executable(s). Great
  for using like `stack build --bench --profile` (remember that
  enabling profile will slow down your benchmarks by >4x). Run `stack
  build --bench` again to disable the profiling and get proper speeds
* Added flag `--trace` flag: just like `--profile`, it enables
  profiling, but instead of generating a report for `--bench` and
  `--test`, prints out a stack trace on exception. Great for using
  like `stack build --test --trace`
* Nix: all options can be overridden on command line
  [#1483](https://github.com/commercialhaskell/stack/issues/1483)
* Nix: build environments (shells) are now pure by default.
* Make verbosity silent by default in script interpreter mode
  [#1472](https://github.com/commercialhaskell/stack/issues/1472)
* Show a message when resetting git commit fails
  [#1453](https://github.com/commercialhaskell/stack/issues/1453)
* Improve Unicode handling in project/package names
  [#1337](https://github.com/commercialhaskell/stack/issues/1337)
* Fix ambiguity between a stack command and a filename to execute (prefer
  `stack` subcommands)
  [#1471](https://github.com/commercialhaskell/stack/issues/1471)
* Support multi line interpreter directive comments
  [#1394](https://github.com/commercialhaskell/stack/issues/1394)
* Handle space separated pids in ghc-pkg dump (for GHC HEAD)
  [#1509](https://github.com/commercialhaskell/stack/issues/1509)
* Add ghci --no-package-hiding option
  [#1517](https://github.com/commercialhaskell/stack/issues/1517)
* `stack new` can download templates from URL
  [#1466](https://github.com/commercialhaskell/stack/issues/1466)

Bug fixes:

* Nix: stack exec options are passed properly to the stack sub process
  [#1538](https://github.com/commercialhaskell/stack/issues/1538)
* Nix: specifying a shell-file works in any current working directory
  [#1547](https://github.com/commercialhaskell/stack/issues/1547)
* Nix: use `--resolver` argument
* Docker: fix missing image message and '--docker-auto-pull'
* No HTML escaping for "stack new" template params
  [#1475](https://github.com/commercialhaskell/stack/issues/1475)
* Set permissions for generated .ghci script
  [#1480](https://github.com/commercialhaskell/stack/issues/1480)
* Restrict commands allowed in interpreter mode
  [#1504](https://github.com/commercialhaskell/stack/issues/1504)
* stack ghci doesn't see preprocessed files for executables
  [#1347](https://github.com/commercialhaskell/stack/issues/1347)
* All test suites run even when only one is requested
  [#1550](https://github.com/commercialhaskell/stack/pull/1550)
* Edge cases in broken templates give odd errors
  [#1535](https://github.com/commercialhaskell/stack/issues/1535)
* Fix test coverage bug on windows

## 0.1.10.1

Bug fixes:

* `stack image container` did not actually build an image
  [#1473](https://github.com/commercialhaskell/stack/issues/1473)

## 0.1.10.0

Release notes:

* The Stack home page is now at [haskellstack.org](http://haskellstack.org),
  which shows the documentation rendered by readthedocs.org. Note: this
  has necessitated some changes to the links in the documentation's markdown
  source code, so please check the links on the website before submitting a PR
  to fix them.
* The locations of the
  [Ubuntu](http://docs.haskellstack.org/en/stable/install_and_upgrade/#ubuntu)
  and
  [Debian](http://docs.haskellstack.org/en/stable/install_and_upgrade/#debian)
  package repositories have changed to have correct URL semantics according to
  Debian's guidelines
  [#1378](https://github.com/commercialhaskell/stack/issues/1378). The old
  locations will continue to work for some months, but we suggest that you
  adjust your `/etc/apt/sources.list.d/fpco.list` to the new location to avoid
  future disruption.
* [openSUSE and SUSE Linux Enterprise](http://docs.haskellstack.org/en/stable/install_and_upgrade/#suse)
  packages are now available, thanks to [@mimi1vx](https://github.com/mimi1vx).
  Note: there will be some lag before these pick up new versions, as they are
  based on Stackage LTS.

Major changes:

* Support for building inside a Nix-shell providing system dependencies
  [#1285](https://github.com/commercialhaskell/stack/pull/1285)
* Add optional GPG signing on `stack upload --sign` or with
  `stack sig sign ...`

Other enhancements:

* Print latest applicable version of packages on conflicts
  [#508](https://github.com/commercialhaskell/stack/issues/508)
* Support for packages located in Mercurial repositories
  [#1397](https://github.com/commercialhaskell/stack/issues/1397)
* Only run benchmarks specified as build targets
  [#1412](https://github.com/commercialhaskell/stack/issues/1412)
* Support git-style executable fall-through (`stack something` executes
  `stack-something` if present)
  [#1433](https://github.com/commercialhaskell/stack/issues/1433)
* GHCi now loads intermediate dependencies
  [#584](https://github.com/commercialhaskell/stack/issues/584)
* `--work-dir` option for overriding `.stack-work`
  [#1178](https://github.com/commercialhaskell/stack/issues/1178)
* Support `detailed-0.9` tests
  [#1429](https://github.com/commercialhaskell/stack/issues/1429)
* Docker: improved POSIX signal proxying to containers
  [#547](https://github.com/commercialhaskell/stack/issues/547)

Bug fixes:

* Show absolute paths in error messages in multi-package builds
  [#1348](https://github.com/commercialhaskell/stack/issues/1348)
* Docker-built binaries and libraries in different path
  [#911](https://github.com/commercialhaskell/stack/issues/911)
  [#1367](https://github.com/commercialhaskell/stack/issues/1367)
* Docker: `--resolver` argument didn't effect selected image tag
* GHCi: Spaces in filepaths caused module loading issues
  [#1401](https://github.com/commercialhaskell/stack/issues/1401)
* GHCi: cpp-options in cabal files weren't used
  [#1419](https://github.com/commercialhaskell/stack/issues/1419)
* Benchmarks couldn't be run independently of each other
  [#1412](https://github.com/commercialhaskell/stack/issues/1412)
* Send output of building setup to stderr
  [#1410](https://github.com/commercialhaskell/stack/issues/1410)

## 0.1.8.0

Major changes:

* GHCJS can now be used with stackage snapshots via the new `compiler` field.
* Windows installers are now available:
  [download them here](http://docs.haskellstack.org/en/stable/install_and_upgrade/#windows)
  [#613](https://github.com/commercialhaskell/stack/issues/613)
* Docker integration works with non-FPComplete generated images
  [#531](https://github.com/commercialhaskell/stack/issues/531)

Other enhancements:

* Added an `allow-newer` config option
  [#922](https://github.com/commercialhaskell/stack/issues/922)
  [#770](https://github.com/commercialhaskell/stack/issues/770)
* When a Hackage revision invalidates a build plan in a snapshot, trust the
  snapshot [#770](https://github.com/commercialhaskell/stack/issues/770)
* Added a `stack config set resolver RESOLVER` command. Part of work on
  [#115](https://github.com/commercialhaskell/stack/issues/115)
* `stack setup` can now install GHCJS on windows. See
  [#1145](https://github.com/commercialhaskell/stack/issues/1145) and
  [#749](https://github.com/commercialhaskell/stack/issues/749)
* `stack hpc report` command added, which generates reports for HPC tix files
* `stack ghci` now accepts all the flags accepted by `stack build`. See
  [#1186](https://github.com/commercialhaskell/stack/issues/1186)
* `stack ghci` builds the project before launching GHCi. If the build fails,
  try to launch GHCi anyway. Use `stack ghci --no-build` option to disable
  [#1065](https://github.com/commercialhaskell/stack/issues/1065)
* `stack ghci` now detects and warns about various circumstances where it is
  liable to fail. See
  [#1270](https://github.com/commercialhaskell/stack/issues/1270)
* Added `require-docker-version` configuration option
* Packages will now usually be built along with their tests and benchmarks. See
  [#1166](https://github.com/commercialhaskell/stack/issues/1166)
* Relative `local-bin-path` paths will be relative to the project's root
  directory, not the current working directory.
  [#1340](https://github.com/commercialhaskell/stack/issues/1340)
* `stack clean` now takes an optional `[PACKAGE]` argument for use in
  multi-package projects. See
  [#583](https://github.com/commercialhaskell/stack/issues/583)
* Ignore cabal_macros.h as a dependency
  [#1195](https://github.com/commercialhaskell/stack/issues/1195)
* Pad timestamps and show local time in --verbose output
  [#1226](https://github.com/commercialhaskell/stack/issues/1226)
* GHCi: Import all modules after loading them
  [#995](https://github.com/commercialhaskell/stack/issues/995)
* Add subcommand aliases: `repl` for `ghci`, and `runhaskell` for `runghc`
  [#1241](https://github.com/commercialhaskell/stack/issues/1241)
* Add typo recommendations for unknown package identifiers
  [#158](https://github.com/commercialhaskell/stack/issues/158)
* Add `stack path --local-hpc-root` option
* Overhaul dependencies' haddocks copying
  [#1231](https://github.com/commercialhaskell/stack/issues/1231)
* Support for extra-package-dbs in 'stack ghci'
  [#1229](https://github.com/commercialhaskell/stack/pull/1229)
* `stack new` disallows package names with "words" consisting solely of numbers
  [#1336](https://github.com/commercialhaskell/stack/issues/1336)
* `stack build --fast` turns off optimizations
* Show progress while downloading package index
  [#1223](https://github.com/commercialhaskell/stack/issues/1223).

Bug fixes:

* Fix: Haddocks not copied for dependencies
  [#1105](https://github.com/commercialhaskell/stack/issues/1105)
* Fix: Global options did not work consistently after subcommand
  [#519](https://github.com/commercialhaskell/stack/issues/519)
* Fix: 'stack ghci' doesn't notice that a module got deleted
  [#1180](https://github.com/commercialhaskell/stack/issues/1180)
* Rebuild when cabal file is changed
* Fix: Paths in GHC warnings not canonicalized, nor those for packages in
  subdirectories or outside the project root
  [#1259](https://github.com/commercialhaskell/stack/issues/1259)
* Fix: unlisted files in tests and benchmarks trigger extraneous second build
  [#838](https://github.com/commercialhaskell/stack/issues/838)

## 0.1.6.0

Major changes:

* `stack setup` now supports building and booting GHCJS from source tarball.
* On Windows, build directories no longer display "pretty" information
  (like x86_64-windows/Cabal-1.22.4.0), but rather a hash of that
  content. The reason is to avoid the 260 character path limitation on
  Windows. See
  [#1027](https://github.com/commercialhaskell/stack/pull/1027)
* Rename config files and clarify their purposes [#969](https://github.com/commercialhaskell/stack/issues/969)
    * `~/.stack/stack.yaml` --> `~/.stack/config.yaml`
    * `~/.stack/global` --> `~/.stack/global-project`
    * `/etc/stack/config` --> `/etc/stack/config.yaml`
    * Old locations still supported, with deprecation warnings
* New command "stack eval CODE", which evaluates to "stack exec ghc -- -e CODE".

Other enhancements:

* No longer install `git` on Windows
  [#1046](https://github.com/commercialhaskell/stack/issues/1046). You
  can still get this behavior by running the following yourself:
  `stack exec -- pacman -Sy --noconfirm git`.
* Typing enter during --file-watch triggers a rebuild [#1023](https://github.com/commercialhaskell/stack/pull/1023)
* Use Haddock's `--hyperlinked-source` (crosslinked source), if available [#1070](https://github.com/commercialhaskell/stack/pull/1070)
* Use Stack-installed GHCs for `stack init --solver` [#1072](https://github.com/commercialhaskell/stack/issues/1072)
* New experimental `stack query` command [#1087](https://github.com/commercialhaskell/stack/issues/1087)
* By default, stack no longer rebuilds a package due to GHC options changes. This behavior can be tweaked with the `rebuild-ghc-options` setting. [#1089](https://github.com/commercialhaskell/stack/issues/1089)
* By default, ghc-options are applied to all local packages, not just targets. This behavior can be tweaked with the `apply-ghc-options` setting. [#1089](https://github.com/commercialhaskell/stack/issues/1089)
* Docker: download or override location of stack executable to re-run in container [#974](https://github.com/commercialhaskell/stack/issues/974)
* Docker: when Docker Engine is remote, don't run containerized processes as host's UID/GID [#194](https://github.com/commercialhaskell/stack/issues/194)
* Docker: `set-user` option to enable/disable running containerized processes as host's UID/GID [#194](https://github.com/commercialhaskell/stack/issues/194)
* Custom Setup.hs files are now precompiled instead of interpreted. This should be a major performance win for certain edge cases (biggest example: [building Cabal itself](https://github.com/commercialhaskell/stack/issues/1041)) while being either neutral or a minor slowdown for more common cases.
* `stack test --coverage` now also generates a unified coverage report for multiple test-suites / packages.  In the unified report, test-suites can contribute to the coverage of other packages.

Bug fixes:

* Ignore stack-built executables named `ghc`
  [#1052](https://github.com/commercialhaskell/stack/issues/1052)
* Fix quoting of output failed command line arguments
* Mark executable-only packages as installed when copied from cache [#1043](https://github.com/commercialhaskell/stack/pull/1043)
* Canonicalize temporary directory paths [#1047](https://github.com/commercialhaskell/stack/pull/1047)
* Put code page fix inside the build function itself [#1066](https://github.com/commercialhaskell/stack/issues/1066)
* Add `explicit-setup-deps` option [#1110](https://github.com/commercialhaskell/stack/issues/1110), and change the default to the old behavior of using any package in the global and snapshot database [#1025](https://github.com/commercialhaskell/stack/issues/1025)
* Precompiled cache checks full package IDs on Cabal < 1.22 [#1103](https://github.com/commercialhaskell/stack/issues/1103)
* Pass -package-id to ghci [#867](https://github.com/commercialhaskell/stack/issues/867)
* Ignore global packages when copying precompiled packages [#1146](https://github.com/commercialhaskell/stack/issues/1146)

## 0.1.5.0

Major changes:

* On Windows, we now use a full MSYS2 installation in place of the previous PortableGit. This gives you access to the pacman package manager for more easily installing libraries.
* Support for custom GHC binary distributions [#530](https://github.com/commercialhaskell/stack/issues/530)
    * `ghc-variant` option in stack.yaml to specify the variant (also
      `--ghc-variant` command-line option)
    * `setup-info` in stack.yaml, to specify where to download custom binary
      distributions (also `--ghc-bindist` command-line option)
    * Note: On systems with libgmp4 (aka `libgmp.so.3`), such as CentOS 6, you
      may need to re-run `stack setup` due to the centos6 GHC bindist being
      treated like a variant
* A new `--pvp-bounds` flag to the sdist and upload commands allows automatic adding of PVP upper and/or lower bounds to your dependencies

Other enhancements:

* Adapt to upcoming Cabal installed package identifier format change [#851](https://github.com/commercialhaskell/stack/issues/851)
* `stack setup` takes a `--stack-setup-yaml` argument
* `--file-watch` is more discerning about which files to rebuild for [#912](https://github.com/commercialhaskell/stack/issues/912)
* `stack path` now supports `--global-pkg-db` and `--ghc-package-path`
* `--reconfigure` flag [#914](https://github.com/commercialhaskell/stack/issues/914) [#946](https://github.com/commercialhaskell/stack/issues/946)
* Cached data is written with a checksum of its structure [#889](https://github.com/commercialhaskell/stack/issues/889)
* Fully removed `--optimizations` flag
* Added `--cabal-verbose` flag
* Added `--file-watch-poll` flag for polling instead of using filesystem events (useful for running tests in a Docker container while modifying code in the host environment. When code is injected into the container via a volume, the container won't propagate filesystem events).
* Give a preemptive error message when `-prof` is given as a GHC option [#1015](https://github.com/commercialhaskell/stack/issues/1015)
* Locking is now optional, and will be turned on by setting the `STACK_LOCK` environment variable to `true` [#950](https://github.com/commercialhaskell/stack/issues/950)
* Create default stack.yaml with documentation comments and commented out options [#226](https://github.com/commercialhaskell/stack/issues/226)
* Out of memory warning if Cabal exits with -9 [#947](https://github.com/commercialhaskell/stack/issues/947)

Bug fixes:

* Hacky workaround for optparse-applicative issue with `stack exec --help` [#806](https://github.com/commercialhaskell/stack/issues/806)
* Build executables for local extra deps [#920](https://github.com/commercialhaskell/stack/issues/920)
* copyFile can't handle directories [#942](https://github.com/commercialhaskell/stack/pull/942)
* Support for spaces in Haddock interface files [fpco/minghc#85](https://github.com/fpco/minghc/issues/85)
* Temporarily building against a "shadowing" local package? [#992](https://github.com/commercialhaskell/stack/issues/992)
* Fix Setup.exe name for --upgrade-cabal on Windows [#1002](https://github.com/commercialhaskell/stack/issues/1002)
* Unlisted dependencies no longer trigger extraneous second build [#838](https://github.com/commercialhaskell/stack/issues/838)

## 0.1.4.1

Fix stack's own Haddocks.  No changes to functionality (only comments updated).

## 0.1.4.0

Major changes:

* You now have more control over how GHC versions are matched, e.g. "use exactly this version," "use the specified minor version, but allow patches," or "use the given minor version or any later minor in the given major release." The default has switched from allowing newer later minor versions to a specific minor version allowing patches. For more information, see [#736](https://github.com/commercialhaskell/stack/issues/736) and [#784](https://github.com/commercialhaskell/stack/pull/784).
* Support added for compiling with GHCJS
* stack can now reuse prebuilt binaries between snapshots. That means that, if you build package foo in LTS-3.1, that binary version can be reused in LTS-3.2, assuming it uses the same dependencies and flags. [#878](https://github.com/commercialhaskell/stack/issues/878)

Other enhancements:

* Added the `--docker-env` argument, to set environment variables in Docker container.
* Set locale environment variables to UTF-8 encoding for builds to avoid "commitBuffer: invalid argument" errors from GHC [#793](https://github.com/commercialhaskell/stack/issues/793)
* Enable transliteration for encoding on stdout and stderr [#824](https://github.com/commercialhaskell/stack/issues/824)
* By default, `stack upgrade` automatically installs GHC as necessary [#797](https://github.com/commercialhaskell/stack/issues/797)
* Added the `ghc-options` field to stack.yaml [#796](https://github.com/commercialhaskell/stack/issues/796)
* Added the `extra-path` field to stack.yaml
* Code page changes on Windows only apply to the build command (and its synonyms), and can be controlled via a command line flag (still defaults to on) [#757](https://github.com/commercialhaskell/stack/issues/757)
* Implicitly add packages to extra-deps when a flag for them is set [#807](https://github.com/commercialhaskell/stack/issues/807)
* Use a precompiled Setup.hs for simple build types [#801](https://github.com/commercialhaskell/stack/issues/801)
* Set --enable-tests and --enable-benchmarks optimistically [#805](https://github.com/commercialhaskell/stack/issues/805)
* `--only-configure` option added [#820](https://github.com/commercialhaskell/stack/issues/820)
* Check for duplicate local package names
* Stop nagging people that call `stack test` [#845](https://github.com/commercialhaskell/stack/issues/845)
* `--file-watch` will ignore files that are in your VCS boring/ignore files [#703](https://github.com/commercialhaskell/stack/issues/703)
* Add `--numeric-version` option

Bug fixes:

* `stack init --solver` fails if `GHC_PACKAGE_PATH` is present [#860](https://github.com/commercialhaskell/stack/issues/860)
* `stack solver` and `stack init --solver` check for test suite and benchmark dependencies [#862](https://github.com/commercialhaskell/stack/issues/862)
* More intelligent logic for setting UTF-8 locale environment variables [#856](https://github.com/commercialhaskell/stack/issues/856)
* Create missing directories for `stack sdist`
* Don't ignore .cabal files with extra periods [#895](https://github.com/commercialhaskell/stack/issues/895)
* Deprecate unused `--optimizations` flag
* Truncated output on slow terminals [#413](https://github.com/commercialhaskell/stack/issues/413)

## 0.1.3.1

Bug fixes:

* Ignore disabled executables [#763](https://github.com/commercialhaskell/stack/issues/763)

## 0.1.3.0

Major changes:

* Detect when a module is compiled but not listed in the cabal file ([#32](https://github.com/commercialhaskell/stack/issues/32))
    * A warning is displayed for any modules that should be added to `other-modules` in the .cabal file
    * These modules are taken into account when determining whether a package needs to be built
* Respect TemplateHaskell addDependentFile dependency changes ([#105](https://github.com/commercialhaskell/stack/issues/105))
    * TH dependent files are taken into account when determining whether a package needs to be built.
* Overhauled target parsing, added `--test` and `--bench` options [#651](https://github.com/commercialhaskell/stack/issues/651)
    * For details, see [Build commands documentation](http://docs.haskellstack.org/en/stable/build_command/)

Other enhancements:

* Set the `HASKELL_DIST_DIR` environment variable [#524](https://github.com/commercialhaskell/stack/pull/524)
* Track build status of tests and benchmarks [#525](https://github.com/commercialhaskell/stack/issues/525)
* `--no-run-tests` [#517](https://github.com/commercialhaskell/stack/pull/517)
* Targets outside of root dir don't build [#366](https://github.com/commercialhaskell/stack/issues/366)
* Upper limit on number of flag combinations to test [#543](https://github.com/commercialhaskell/stack/issues/543)
* Fuzzy matching support to give better error messages for close version numbers [#504](https://github.com/commercialhaskell/stack/issues/504)
* `--local-bin-path` global option. Use to change where binaries get placed on a `--copy-bins` [#342](https://github.com/commercialhaskell/stack/issues/342)
* Custom snapshots [#111](https://github.com/commercialhaskell/stack/issues/111)
* --force-dirty flag: Force treating all local packages as having dirty files (useful for cases where stack can't detect a file change)
* GHC error messages: display file paths as absolute instead of relative for better editor integration
* Add the `--copy-bins` option [#569](https://github.com/commercialhaskell/stack/issues/569)
* Give warnings on unexpected config keys [#48](https://github.com/commercialhaskell/stack/issues/48)
* Remove Docker `pass-host` option
* Don't require cabal-install to upload [#313](https://github.com/commercialhaskell/stack/issues/313)
* Generate indexes for all deps and all installed snapshot packages [#143](https://github.com/commercialhaskell/stack/issues/143)
* Provide `--resolver global` option [#645](https://github.com/commercialhaskell/stack/issues/645)
    * Also supports `--resolver nightly`, `--resolver lts`, and `--resolver lts-X`
* Make `stack build --flag` error when flag or package is unknown [#617](https://github.com/commercialhaskell/stack/issues/617)
* Preserve file permissions when unpacking sources [#666](https://github.com/commercialhaskell/stack/pull/666)
* `stack build` etc work outside of a project
* `list-dependencies` command [#638](https://github.com/commercialhaskell/stack/issues/638)
* `--upgrade-cabal` option to `stack setup` [#174](https://github.com/commercialhaskell/stack/issues/174)
* `--exec` option [#651](https://github.com/commercialhaskell/stack/issues/651)
* `--only-dependencies` implemented correctly [#387](https://github.com/commercialhaskell/stack/issues/387)

Bug fixes:

* Extensions from the `other-extensions` field no longer enabled by default [#449](https://github.com/commercialhaskell/stack/issues/449)
* Fix: haddock forces rebuild of empty packages [#452](https://github.com/commercialhaskell/stack/issues/452)
* Don't copy over executables excluded by component selection [#605](https://github.com/commercialhaskell/stack/issues/605)
* Fix: stack fails on Windows with git package in stack.yaml and no git binary on path [#712](https://github.com/commercialhaskell/stack/issues/712)
* Fixed GHCi issue: Specifying explicit package versions (#678)
* Fixed GHCi issue: Specifying -odir and -hidir as .stack-work/odir (#529)
* Fixed GHCi issue: Specifying A instead of A.ext for modules (#498)

## 0.1.2.0

* Add `--prune` flag to `stack dot` [#487](https://github.com/commercialhaskell/stack/issues/487)
* Add `--[no-]external`,`--[no-]include-base` flags to `stack dot` [#437](https://github.com/commercialhaskell/stack/issues/437)
* Add `--ignore-subdirs` flag to init command [#435](https://github.com/commercialhaskell/stack/pull/435)
* Handle attempt to use non-existing resolver [#436](https://github.com/commercialhaskell/stack/pull/436)
* Add `--force` flag to `init` command
* exec style commands accept the `--package` option (see [Reddit discussion](http://www.reddit.com/r/haskell/comments/3bd66h/stack_runghc_turtle_as_haskell_script_solution/))
* `stack upload` without arguments doesn't do anything [#439](https://github.com/commercialhaskell/stack/issues/439)
* Print latest version of packages on conflicts [#450](https://github.com/commercialhaskell/stack/issues/450)
* Flag to avoid rerunning tests that haven't changed [#451](https://github.com/commercialhaskell/stack/issues/451)
* stack can act as a script interpreter (see [Script interpreter] (https://github.com/commercialhaskell/stack/wiki/Script-interpreter) and [Reddit discussion](http://www.reddit.com/r/haskell/comments/3bd66h/stack_runghc_turtle_as_haskell_script_solution/))
* Add the __`--file-watch`__ flag to auto-rebuild on file changes [#113](https://github.com/commercialhaskell/stack/issues/113)
* Rename `stack docker exec` to `stack exec --plain`
* Add the `--skip-msys` flag [#377](https://github.com/commercialhaskell/stack/issues/377)
* `--keep-going`, turned on by default for tests and benchmarks [#478](https://github.com/commercialhaskell/stack/issues/478)
* `concurrent-tests: BOOL` [#492](https://github.com/commercialhaskell/stack/issues/492)
* Use hashes to check file dirtiness [#502](https://github.com/commercialhaskell/stack/issues/502)
* Install correct GHC build on systems with libgmp.so.3 [#465](https://github.com/commercialhaskell/stack/issues/465)
* `stack upgrade` checks version before upgrading [#447](https://github.com/commercialhaskell/stack/issues/447)

## 0.1.1.0

* Remove GHC uncompressed tar file after installation [#376](https://github.com/commercialhaskell/stack/issues/376)
* Put stackage snapshots JSON on S3 [#380](https://github.com/commercialhaskell/stack/issues/380)
* Specifying flags for multiple packages [#335](https://github.com/commercialhaskell/stack/issues/335)
* single test suite failure should show entire log [#388](https://github.com/commercialhaskell/stack/issues/388)
* valid-wanted is a confusing option name [#386](https://github.com/commercialhaskell/stack/issues/386)
* stack init in multi-package project should use local packages for dependency checking [#384](https://github.com/commercialhaskell/stack/issues/384)
* Display information on why a snapshot was rejected [#381](https://github.com/commercialhaskell/stack/issues/381)
* Give a reason for unregistering packages [#389](https://github.com/commercialhaskell/stack/issues/389)
* `stack exec` accepts the `--no-ghc-package-path` parameter
* Don't require build plan to upload [#400](https://github.com/commercialhaskell/stack/issues/400)
* Specifying test components only builds/runs those tests [#398](https://github.com/commercialhaskell/stack/issues/398)
* `STACK_EXE` environment variable
* Add the `stack dot` command
* `stack upgrade` added [#237](https://github.com/commercialhaskell/stack/issues/237)
* `--stack-yaml` command line flag [#378](https://github.com/commercialhaskell/stack/issues/378)
* `--skip-ghc-check` command line flag [#423](https://github.com/commercialhaskell/stack/issues/423)

Bug fixes:

* Haddock links to global packages no longer broken on Windows [#375](https://github.com/commercialhaskell/stack/issues/375)
* Make flags case-insensitive [#397](https://github.com/commercialhaskell/stack/issues/397)
* Mark packages uninstalled before rebuilding [#365](https://github.com/commercialhaskell/stack/issues/365)

## 0.1.0.0

* Fall back to cabal dependency solver when a snapshot can't be found
* Basic implementation of `stack new` [#137](https://github.com/commercialhaskell/stack/issues/137)
* `stack solver` command [#364](https://github.com/commercialhaskell/stack/issues/364)
* `stack path` command [#95](https://github.com/commercialhaskell/stack/issues/95)
* Haddocks [#143](https://github.com/commercialhaskell/stack/issues/143):
    * Build for dependencies
    * Use relative links
    * Generate module contents and index for all packages in project

## 0.0.3

* `--prefetch` [#297](https://github.com/commercialhaskell/stack/issues/297)
* `upload` command ported from stackage-upload [#225](https://github.com/commercialhaskell/stack/issues/225)
* `--only-snapshot` [#310](https://github.com/commercialhaskell/stack/issues/310)
* `--resolver` [#224](https://github.com/commercialhaskell/stack/issues/224)
* `stack init` [#253](https://github.com/commercialhaskell/stack/issues/253)
* `--extra-include-dirs` and `--extra-lib-dirs` [#333](https://github.com/commercialhaskell/stack/issues/333)
* Specify intra-package target [#201](https://github.com/commercialhaskell/stack/issues/201)

## 0.0.2

* Fix some Windows specific bugs [#216](https://github.com/commercialhaskell/stack/issues/216)
* Improve output for package index updates [#227](https://github.com/commercialhaskell/stack/issues/227)
* Automatically update indices as necessary [#227](https://github.com/commercialhaskell/stack/issues/227)
* --verbose flag [#217](https://github.com/commercialhaskell/stack/issues/217)
* Remove packages (HTTPS and Git) [#199](https://github.com/commercialhaskell/stack/issues/199)
* Config values for system-ghc and install-ghc
* Merge `stack deps` functionality into `stack build`
* `install` command [#153](https://github.com/commercialhaskell/stack/issues/153) and [#272](https://github.com/commercialhaskell/stack/issues/272)
* overriding architecture value (useful to force 64-bit GHC on Windows, for example)
* Overhauled test running (allows cycles, avoids unnecessary recompilation, etc)

## 0.0.1

* First public release, beta quality<|MERGE_RESOLUTION|>--- conflicted
+++ resolved
@@ -27,7 +27,6 @@
 
 Bug fixes:
 
-<<<<<<< HEAD
 * Ignore duplicate files for a single module when a Haskell module was
   generated from a preprocessor file. See
   [#4076](https://github.com/commercialhaskell/stack/issues/4076).
@@ -35,11 +34,9 @@
   hs-source-dirs found. This eliminates a number of false-positive
   warnings, similar to
   [#4076](https://github.com/commercialhaskell/stack/issues/4076).
-=======
 * Handle a change in GHC's hi-dump format around `addDependentFile`,
   which now includes a hash. See
   [yesodweb/yesod#1551](https://github.com/yesodweb/yesod/issues/1551)
->>>>>>> dc04605e
 
 
 ## v1.9.0 (release candidate)
