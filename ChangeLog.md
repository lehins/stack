# Changelog


## 1.5.0

* Complete overhaul of how snapshots are defined, the `packages` and
  `extra-deps` fields, and a number of related items. For full
  details, please see
  [the writeup on these changes](https://www.fpcomplete.com/blog/2017/07/stacks-new-extensible-snapshots). [PR #3249](https://github.com/commercialhaskell/stack/pull/3249),
  see the PR description for a number of related issues.

Behavior changes:

* `stack profile` and `stack trace` now add their extra RTS arguments for
  benchmarks and tests to the beginning of the args, instead of the end.
  See [#2399](https://github.com/commercialhaskell/stack/issues/2399)
* Support for Git-based indices has been removed.
* The `--install-ghc` flag is now on by default. For example, if you
  run `stack build` in a directory requiring a GHC that you do not
  currently have, Stack will automatically download and install that
  GHC. You can explicitly set `install-ghc: false` or pass the flag
  `--no-install-ghc` to regain the previous behavior.

Other enhancements:

* `stack setup` allow to control options passed to ghcjs-boot with
  `--ghcjs-boot-options` (one word at a time) and `--[no-]ghcjs-boot-clean`
* `stack setup` now accepts a `--install-cabal VERSION` option which
  will install a specific version of the Cabal library globally.
* Updates to store-0.4.1, which has improved performance and better error
  reporting for version tags.  A side-effect of this is that all of
  stack's binary caches will be invalidated.
* `stack solver` will now warn about unexpected cabal-install versions.
  See [#3044](https://github.com/commercialhaskell/stack/issues/3044)
* Upstream packages unpacked to a temp dir are now deleted as soon as
  possible to avoid running out of space in `/tmp`.
  See [#3018](https://github.com/commercialhaskell/stack/issues/3018)
* Add short synonyms for `test-arguments` and `benchmark-arguments` options.
* Adds `STACK_WORK` environment variable, to specify work dir.
  See [#3063](https://github.com/commercialhaskell/stack/issues/3063)
* Can now use relative paths for `extra-include-dirs` and `extra-lib-dirs`.
  See [#2830](https://github.com/commercialhaskell/stack/issues/2830)
* Improved bash completion for many options, including `--ghc-options`,
  `--flag`, targets, and project executables for `exec`.
* `--haddock-arguments` is actually used now when `haddock` is invoked
  during documentation generation.
* `--[no-]haddock-hyperlink-source` flag added which allows toggling
  of sources being included in Haddock output.
  See [#3099](https://github.com/commercialhaskell/stack/issues/3099)
* `stack ghci` will now skip building all local targets, even if they have
  downstream deps, as long as it's registered in the DB.
* The pvp-bounds feature now supports adding `-revision` to the end of
  each value, e.g. `pvp-bounds: both-revision`. This means that, when
  uploading to Hackage, Stack will first upload your tarball with an
  unmodified `.cabal` file, and then upload a cabal file revision with
  the PVP bounds added. This can be useful&mdash;especially combined
  with the
  [Stackage no-revisions feature](http://www.snoyman.com/blog/2017/04/stackages-no-revisions-field)&mdash;as
  a method to ensure PVP compliance without having to proactively fix
  bounds issues for Stackage maintenance.
* Expose a `save-hackage-creds` configuration option
* On GHC <= 7.8, filters out spurious linker warnings on windows
  See [#3127](https://github.com/commercialhaskell/stack/pull/3127)
* Better error messages when creating or building packages which alias
  wired-in packages. See
  [#3172](https://github.com/commercialhaskell/stack/issues/3172).
* MinGW bin folder now is searched for dynamic libraries. See [#3126](https://github.com/commercialhaskell/stack/issues/3126)
* When using Nix, nix-shell now depends always on git to prevent runtime errors
  while fetching metadata
* The `stack unpack` command now accepts a form where an explicit
  Hackage revision hash is specified, e.g. `stack unpack
  foo-1.2.3@gitsha1:deadbeef`. Note that this should be considered
  _experimental_, Stack will likely move towards a different hash
  format in the future.
<<<<<<< HEAD
* It's now possible to skip tests and benchmarks using `--skip`
  flag
* `GitSHA1` is now `StaticSHA256` and is implemented using the `StaticSize 64 ByteString` for improved performance.
  See [#3006](https://github.com/commercialhaskell/stack/issues/3006)
* Dependencies via HTTP(S) archives have been generalized to allow
  local file path archives, as well as to support setting a
  cryptographic hash (SHA256) of the contents for better
  reproducibility.
* Allow specifying `--git-branch` when upgrading
=======
* Binary "stack upgrade" will now warn if the installed executable is not
  on the PATH or shadowed by another entry.
* Allow running tests on tarball created by sdist and upload
  [#717](https://github.com/commercialhaskell/stack/issues/717).
>>>>>>> d2e6893e

Bug fixes:

* Building all executables only happens once instead of every
  time. See
  [#3229](https://github.com/commercialhaskell/stack/issues/3229) for
  more info.
* Fixes case where `stack build --profile` might not cause executables /
  tests / benchmarks to be rebuilt.
  See [#2984](https://github.com/commercialhaskell/stack/issues/2984)
* `stack ghci file.hs` now loads the file even if it isn't part of
  your project.
* `stack clean --full` now works when docker is enabled.
  See [#2010](https://github.com/commercialhaskell/stack/issues/2010)
* Fixes an issue where cyclic deps can cause benchmarks or tests to be run
  before they are built.
  See [#2153](https://github.com/commercialhaskell/stack/issues/2153)
* Fixes `stack build --file-watch` in cases where a directory is removed
  See [#1838](https://github.com/commercialhaskell/stack/issues/1838)
* Fixes `stack dot` and `stack list-dependencies` to use info from the
  package database for wired-in-packages (ghc, base, etc).
  See [#3084](https://github.com/commercialhaskell/stack/issues/3084)
* Fixes `stack --docker build` when user is part of libvirt/libvirtd
  groups on Ubuntu Yakkety (16.10).
  See [#3092](https://github.com/commercialhaskell/stack/issues/3092)
* Switching a package between extra-dep and local package now forces
  rebuild (previously it wouldn't if versions were the same).
  See [#2147](https://github.com/commercialhaskell/stack/issues/2147)
* `stack upload` no longer reveals your password when you type it on
  MinTTY-based Windows shells, such as Cygwin and MSYS2.
  See [#3142](https://github.com/commercialhaskell/stack/issues/3142)
* `stack script`'s import parser will now properly parse files that
  have Windows-style line endings (CRLF)
* Fixed an issue where Stack wouldn't detect missing Docker images
  properly with newer Docker versions.
  [#3171](https://github.com/commercialhaskell/stack/pull/3171)
* `stack haddock` now includes package names for all modules in the
   Haddock index page. See:
  [#2886](https://github.com/commercialhaskell/stack/issues/2886)


## 1.4.0

Release notes:

* Docker images:
  [fpco/stack-full](https://hub.docker.com/r/fpco/stack-full/) and
  [fpco/stack-run](https://hub.docker.com/r/fpco/stack-run/)
  are no longer being built for LTS 8.0 and above.
  [fpco/stack-build](https://hub.docker.com/r/fpco/stack-build/)
  images continue to be built with a
  [simplified process](https://github.com/commercialhaskell/stack/tree/master/etc/dockerfiles/stack-build).
  [#624](https://github.com/commercialhaskell/stack/issues/624)

Major changes:

* A new command, `script`, has been added, intended to make the script
  interpreter workflow more reliable, easier to use, and more
  efficient. This command forces the user to provide a `--resolver`
  value, ignores all config files for more reproducible results, and
  optimizes the existing package check to make the common case of all
  packages already being present much faster. This mode does require
  that all packages be present in a snapshot, however.
  [#2805](https://github.com/commercialhaskell/stack/issues/2805)

Behavior changes:

* The default package metadata backend has been changed from Git to
  the 01-index.tar.gz file, from the hackage-security project. This is
  intended to address some download speed issues from Github for
  people in certain geographic regions. There is now full support for
  checking out specific cabal file revisions from downloaded tarballs
  as well. If you manually specify a package index with only a Git
  URL, Git will still be used. See
  [#2780](https://github.com/commercialhaskell/stack/issues/2780)
* When you provide the `--resolver` argument to the `stack unpack`
  command, any packages passed in by name only will be looked up in
  the given snapshot instead of taking the latest version. For
  example, `stack --resolver lts-7.14 unpack mtl` will get version
  2.2.1 of `mtl`, regardless of the latest version available in the
  package indices. This will also force the same cabal file revision
  to be used as is specified in the snapshot.

    Unpacking via a package identifier (e.g. `stack --resolver lts-7.14
    unpack mtl-2.2.1`) will ignore any settings in the snapshot and take
    the most recent revision.

    For backwards compatibility with tools relying on the presence of a
    `00-index.tar`, Stack will copy the `01-index.tar` file to
    `00-index.tar`. Note, however, that these files are different; most
    importantly, 00-index contains only the newest revisions of cabal
    files, while 01-index contains all versions. You may still need to
    update your tooling.
* Passing `--(no-)nix-*` options now no longer implies `--nix`, except for
  `--nix-pure`, so that the user preference whether or not to use Nix is
  honored even in the presence of options that change the Nix behavior.

Other enhancements:

* Internal cleanup: configuration types are now based much more on lenses
* `stack build` and related commands now allow the user to disable debug symbol stripping
  with new `--no-strip`, `--no-library-stripping`, and `--no-executable-shipping` flags,
  closing [#877](https://github.com/commercialhaskell/stack/issues/877).
  Also turned error message for missing targets more readable ([#2384](https://github.com/commercialhaskell/stack/issues/2384))
* `stack haddock` now shows index.html paths when documentation is already up to
  date. Resolved [#781](https://github.com/commercialhaskell/stack/issues/781)
* Respects the `custom-setup` field introduced in Cabal 1.24. This
  supercedes any `explicit-setup-deps` settings in your `stack.yaml`
  and trusts the package's `.cabal` file to explicitly state all its
  dependencies.
* If system package installation fails, `get-stack.sh` will fail as well. Also
  shows warning suggesting to run `apt-get update` or similar, depending on the
  OS.
  ([#2898](https://github.com/commercialhaskell/stack/issues/2898))
* When `stack ghci` is run with a config with no packages (e.g. global project),
  it will now look for source files in the current work dir.
  ([#2878](https://github.com/commercialhaskell/stack/issues/2878))
* Bump to hpack 0.17.0 to allow `custom-setup` and `!include "..."` in `package.yaml`.
* The script interpreter will now output error logging.  In particular,
  this means it will output info about plan construction errors.
  ([#2879](https://github.com/commercialhaskell/stack/issues/2879))
* `stack ghci` now takes `--flag` and `--ghc-options` again (inadverently
  removed in 1.3.0).
  ([#2986](https://github.com/commercialhaskell/stack/issues/2986))
* `stack exec` now takes `--rts-options` which passes the given arguments inside of
  `+RTS ... args .. -RTS` to the executable. This works around stack itself consuming
  the RTS flags on Windows. ([#2986](https://github.com/commercialhaskell/stack/issues/2640))
* Upgraded `http-client-tls` version, which now offers support for the
  `socks5://` and `socks5h://` values in the `http_proxy` and `https_proxy`
  environment variables.

Bug fixes:

* Bump to hpack 0.16.0 to avoid character encoding issues when reading and
  writing on non-UTF8 systems.
* `stack ghci` will no longer ignore hsSourceDirs that contain `..`. ([#2895](https://github.com/commercialhaskell/stack/issues/2895))
* `stack list-dependencies --license` now works for wired-in-packages,
  like base. ([#2871](https://github.com/commercialhaskell/stack/issues/2871))
* `stack setup` now correctly indicates when it uses system ghc
  ([#2963](https://github.com/commercialhaskell/stack/issues/2963))
* Fix to `stack config set`, in 1.3.2 it always applied to
  the global project.
  ([#2709](https://github.com/commercialhaskell/stack/issues/2709))
* Previously, cabal files without exe or lib would fail on the "copy" step.
  ([#2862](https://github.com/commercialhaskell/stack/issues/2862))
* `stack upgrade --git` now works properly.  Workaround for affected
  versions (>= 1.3.0) is to instead run `stack upgrade --git --source-only`.
  ([#2977](https://github.com/commercialhaskell/stack/issues/2977))
* Added support for GHC 8's slightly different warning format for
  dumping warnings from logs.
* Work around a bug in Cabal/GHC in which package IDs are not unique
  for different source code, leading to Stack not always rebuilding
  packages depending on local packages which have
  changed. ([#2904](https://github.com/commercialhaskell/stack/issues/2904))

## 1.3.2

Bug fixes:

* `stack config set` can now be used without a compiler installed
  [#2852](https://github.com/commercialhaskell/stack/issues/2852).
* `get-stack.sh` now installs correct binary on ARM for generic linux and raspbian,
  closing [#2856](https://github.com/commercialhaskell/stack/issues/2856).
* Correct the testing of whether a package database exists by checking
  for the `package.cache` file itself instead of the containing
  directory.
* Revert a change in the previous release which made it impossible to
  set local extra-dep packages as targets. This was overkill; we
  really only wanted to disable their test suites, which was already
  handled by a later
  patch. [#2849](https://github.com/commercialhaskell/stack/issues/2849)
* `stack new` always treats templates as being UTF-8 encoding,
  ignoring locale settings on a local machine. See
  [Yesod mailing list discussion](https://groups.google.com/d/msg/yesodweb/ZyWLsJOtY0c/aejf9E7rCAAJ)

## 1.3.0

Release notes:

* For the _next_ stack release after this one, we are planning
  changes to our Linux releases, including dropping our Ubuntu,
  Debian, CentOS, and Fedora package repositories and switching to
  statically linked binaries. See
  [#2534](https://github.com/commercialhaskell/stack/issues/2534).
  Note that upgrading without a package manager has gotten easier
  with new binary upgrade support in `stack upgrade` (see the Major
  Changes section below for more information). In addition, the
  get.haskellstack.org script no longer installs from Ubuntu,
  Debian, CentOS, or Fedora package repositories. Instead it places
  a generic binary in /usr/local/bin.

Major changes:

* Stack will now always use its own GHC installation, even when a suitable GHC
  installation is available on the PATH. To get the old behaviour, use
  the `--system-ghc` flag or run `stack config set system-ghc --global true`.
  Docker- and Nix-enabled projects continue to use the GHC installations
  in their environment by default.

    NB: Scripts that previously used stack in combination with a system GHC
    installation should now include a `stack setup` line or use the `--install-ghc`
    flag.
    [#2221](https://github.com/commercialhaskell/stack/issues/2221)

* `stack ghci` now defaults to skipping the build of target packages, because
  support has been added for invoking "initial build steps", which create
  autogen files and run preprocessors. The `--no-build` flag is now deprecated
  because it should no longer be necessary. See
  [#1364](https://github.com/commercialhaskell/stack/issues/1364)

* Stack is now capable of doing binary upgrades instead of always
  recompiling a new version from source. Running `stack upgrade` will
  now default to downloading a binary version of Stack from the most
  recent release, if one is available. See `stack upgrade --help` for
  more options.
  [#1238](https://github.com/commercialhaskell/stack/issues/1238)

Behavior changes:

* Passing `--resolver X` with a Stack command which forces creation of a global
  project config, will pass resolver X into the initial config.
  See [#2579](https://github.com/commercialhaskell/stack/issues/2229).

* Switch the "Run from outside project" messages to debug-level, to
  avoid spamming users in the normal case of non-project usage

* If a remote package is specified (such as a Git repo) without an explicit
  `extra-dep` setting, a warning is given to the user to provide one
  explicitly.

Other enhancements:

* `stack haddock` now supports `--haddock-internal`. See
  [#2229](https://github.com/commercialhaskell/stack/issues/2229)
* Add support for `system-ghc` and `install-ghc` fields to `stack config set` command.
* Add `ghc-build` option to override autodetected GHC build to use (e.g. gmp4,
  tinfo6, nopie) on Linux.
* `stack setup` detects systems where gcc enables PIE by default (such as Ubuntu
  16.10 and Hardened Gentoo) and adjusts the GHC `configure` options accordingly.
  [#2542](https://github.com/commercialhaskell/stack/issues/2542)
* Upload to Hackage with HTTP digest instead of HTTP basic.
* Make `stack list-dependencies` understand all of the `stack dot` options too.
* Add the ability for `stack list-dependencies` to list dependency licenses by
  passing the `--license` flag.
* Dump logs that contain warnings for any local non-dependency packages
  [#2545](https://github.com/commercialhaskell/stack/issues/2545)
* Add the `dump-logs` config option and `--dump-logs` command line
  option to get full build output on the
  console. [#426](https://github.com/commercialhaskell/stack/issues/426)
* Add the `--open` option to "stack hpc report" command, causing the report to
  be opened in the browser.
* The `stack config set` command now accepts a `--global` flag for suitable fields
  which causes it to modify the global user configuration (`~/.stack/config.yaml`)
  instead of the project configuration.
  [#2675](https://github.com/commercialhaskell/stack/pull/2675)
* Information on the latest available snapshots is now downloaded from S3 instead of
  stackage.org, increasing reliability in case of stackage.org outages.
  [#2653](https://github.com/commercialhaskell/stack/pull/2653)
* `stack dot` and `stack list-dependencies` now take targets and flags.
  [#1919](https://github.com/commercialhaskell/stack/issues/1919)
* Deprecate `stack setup --stack-setup-yaml` for `--setup-info-yaml` based
  on discussion in [#2647](https://github.com/commercialhaskell/stack/issues/2647).
* The `--main-is` flag for GHCI now implies the TARGET, fixing
  [#1845](https://github.com/commercialhaskell/stack/issues/1845).
* `stack ghci` no longer takes all build options, as many weren't useful
  [#2199](https://github.com/commercialhaskell/stack/issues/2199)
* `--no-time-in-log` option, to make verbose logs more diffable
  [#2727](https://github.com/commercialhaskell/stack/issues/2727)
* `--color` option added to override auto-detection of ANSI support
  [#2725](https://github.com/commercialhaskell/stack/issues/2725)
* Missing extra-deps are now warned about, adding a degree of typo detection
  [#1521](https://github.com/commercialhaskell/stack/issues/1521)
* No longer warns about missing build-tools if they are on the PATH.
  [#2235](https://github.com/commercialhaskell/stack/issues/2235)
* Replace enclosed-exceptions with safe-exceptions.
  [#2768](https://github.com/commercialhaskell/stack/issues/2768)
* The install location for GHC and other programs can now be configured with the
  `local-programs-path` option in `config.yaml`.
  [#1644](https://github.com/commercialhaskell/stack/issues/1644)
* Added option to add nix dependencies as nix GC roots
* Proper pid 1 (init) process for `stack exec` with Docker
* Dump build logs if they contain warnings.
  [#2545](https://github.com/commercialhaskell/stack/issues/2545)
* Docker: redirect stdout of `docker pull` to stderr so that
  it will not interfere with output of other commands.
* Nix & docker can be activated at the same time, in order to run stack in a nix-shell
  in a container, preferably from an image already containing the nix dependencies
  in its /nix/store
* Stack/nix: Dependencies can be added as nix GC roots, so they are not removed
  when running `nix-collect-garbage`

Bug fixes:

* Fixed a gnarly bug where programs and package tarballs sometimes have
  corrupted downloads. See
  [#2657](https://github.com/commercialhaskell/stack/issues/2568).
* Add proper support for non-ASCII characters in file paths for the `sdist` command.
  See [#2549](https://github.com/commercialhaskell/stack/issues/2549)
* Never treat `extra-dep` local packages as targets. This ensures
  things like test suites are not run for these packages, and that
  build output is not hidden due to their presence.
* Fix a resource leak in `sinkProcessStderrStdout` which could affect
  much of the codebase, in particular copying precompiled
  packages. [#1979](https://github.com/commercialhaskell/stack/issues/1979)
* Docker: ensure that interrupted extraction process does not cause corrupt file
  when downloading a Docker-compatible Stack executable
  [#2568](https://github.com/commercialhaskell/stack/issues/2568)
* Fixed running `stack hpc report` on package targets.
  [#2664](https://github.com/commercialhaskell/stack/issues/2664)
* Fix a long-standing performance regression where stack would parse the .dump-hi
  files of the library components of local packages twice.
  [#2658](https://github.com/commercialhaskell/stack/pull/2658)
* Fixed a regression in "stack ghci --no-load", where it would prompt for a main
  module to load. [#2603](https://github.com/commercialhaskell/stack/pull/2603)
* Build Setup.hs files with the threaded RTS, mirroring the behavior of
  cabal-install and enabling more complex build systems in those files.
* Fixed a bug in passing along `--ghc-options` to ghcjs.  They were being
  provided as `--ghc-options` to Cabal, when it needs to be `--ghcjs-options`.
  [#2714](https://github.com/commercialhaskell/stack/issues/2714)
* Launch Docker from the project root regardless of the working
  directory Stack is invoked from. This means paths relative to the project root
  (e.g. environment files) can be specified in `stack.yaml`'s docker `run-args`.
* `stack setup --reinstall` now behaves as expected.
  [#2554](https://github.com/commercialhaskell/stack/issues/2554)

## 1.2.0

Release notes:

* On many Un*x systems, Stack can now be installed with a simple
  one-liner:

        wget -qO- https://get.haskellstack.org/ | sh

* The fix for
  [#2175](https://github.com/commercialhaskell/stack/issues/2175)
  entails that stack must perform a full clone of a large Git repo of
  Hackage meta-information. The total download size is about 200 MB.
  Please be aware of this when upgrading your stack installation.

* If you use Mac OS X, you may want to delay upgrading to macOS Sierra as there
  are reports of GHC panics when building some packages (including Stack
  itself). See [#2577](https://github.com/commercialhaskell/stack/issues/2577)

* This version of Stack does not build on ARM or PowerPC systems (see
  [store#37](https://github.com/fpco/store/issues/37)).  Please stay with
  version 1.1.2 for now on those architectures.  This will be rectified soon!

* We are now releasing a
  [statically linked Stack binary for 64-bit Linux](https://www.stackage.org/stack/linux-x86_64-static).
  Please try it and let us know if you run into any trouble on your platform.

* We are planning some changes to our Linux releases, including dropping our
  Ubuntu, Debian, CentOS, and Fedora package repositories and switching to
  statically linked binaries.  We would value your feedback in
  [#2534](https://github.com/commercialhaskell/stack/issues/2534).

Major changes:

* Add `stack hoogle` command.
  [#55](https://github.com/commercialhaskell/stack/issues/55)
* Support for absolute file path in `url` field of `setup-info` or `--ghc-bindist`
* Add support for rendering GHCi scripts targeting different GHCi like
  applications
  [#2457](https://github.com/commercialhaskell/stack/pull/2457)

Behavior changes:

* Remove `stack ide start` and `stack ide load-targets` commands.
  [#2178](https://github.com/commercialhaskell/stack/issues/2178)
* Support .buildinfo files in `stack ghci`.
  [#2242](https://github.com/commercialhaskell/stack/pull/2242)
* Support -ferror-spans syntax in GHC error messages.
* Avoid unpacking ghc to `/tmp`
  [#996](https://github.com/commercialhaskell/stack/issues/996)
* The Linux `gmp4` GHC bindist is no longer considered a full-fledged GHC
  variant and can no longer be specified using the `ghc-variant` option,
  and instead is treated more like a slightly different platform.

Other enhancements:

* Use the `store` package for binary serialization of most caches.
* Only require minor version match for Docker stack exe.
  This way, we can make patch releases for version bounds and similar
  build issues without needing to upload new binaries for Docker.
* Stack/Nix: Passes the right ghc derivation as an argument to the `shell.nix` when a
  custom `shell.nix` is used
  See [#2243](https://github.com/commercialhaskell/stack/issues/2243)
* Stack/Nix: Sets `LD_LIBRARY_PATH` so packages using C libs for Template Haskell can work
  (See _e.g._ [this HaskellR issue](https://github.com/tweag/HaskellR/issues/253))
* Parse CLI arguments and configuration files into less permissive types,
  improving error messages for bad inputs.
  [#2267](https://github.com/commercialhaskell/stack/issues/2267)
* Add the ability to explictly specify a gcc executable.
  [#593](https://github.com/commercialhaskell/stack/issues/593)
* Nix: No longer uses LTS mirroring in nixpkgs. Gives to nix-shell a derivation
  like `haskell.compiler.ghc801`
  See [#2259](https://github.com/commercialhaskell/stack/issues/2259)
* Perform some subprocesses during setup concurrently, slightly speeding up most
  commands. [#2346](https://github.com/commercialhaskell/stack/pull/2346)
* `stack setup` no longer unpacks to the system temp dir on posix systems.
  [#996](https://github.com/commercialhaskell/stack/issues/996)
* `stack setup` detects libtinfo6 and ncurses6 and can download alternate GHC
  bindists [#257](https://github.com/commercialhaskell/stack/issues/257)
  [#2302](https://github.com/commercialhaskell/stack/issues/2302).
* `stack setup` detects Linux ARMv7 downloads appropriate GHC bindist
  [#2103](https://github.com/commercialhaskell/stack/issues/2103)
* Custom `stack` binaries list dependency versions in output for `--version`.
  See [#2222](https://github.com/commercialhaskell/stack/issues/2222)
  and [#2450](https://github.com/commercialhaskell/stack/issues/2450).
* Use a pretty printer to output dependency resolution errors.
  [#1912](https://github.com/commercialhaskell/stack/issues/1912)
* Remove the `--os` flag
  [#2227](https://github.com/commercialhaskell/stack/issues/2227)
* Add 'netbase' and 'ca-certificates' as dependency for .deb packages.
  [#2293](https://github.com/commercialhaskell/stack/issues/2293).
* Add `stack ide targets` command.
* Enhance debug logging with subprocess timings.
* Pretty-print YAML parse errors
  [#2374](https://github.com/commercialhaskell/stack/issues/2374)
* Clarify confusing `stack setup` output
  [#2314](https://github.com/commercialhaskell/stack/issues/2314)
* Delete `Stack.Types` multimodule to improve build times
  [#2405](https://github.com/commercialhaskell/stack/issues/2405)
* Remove spurious newlines in build logs
  [#2418](https://github.com/commercialhaskell/stack/issues/2418)
* Interpreter: Provide a way to hide implicit packages
  [#1208](https://github.com/commercialhaskell/stack/issues/1208)
* Check executability in exec lookup
  [#2489](https://github.com/commercialhaskell/stack/issues/2489)

Bug fixes:

* Fix cabal warning about use of a deprecated cabal flag
  [#2350](https://github.com/commercialhaskell/stack/issues/2350)
* Support most executable extensions on Windows
  [#2225](https://github.com/commercialhaskell/stack/issues/2225)
* Detect resolver change in `stack solver`
  [#2252](https://github.com/commercialhaskell/stack/issues/2252)
* Fix a bug in docker image creation where the wrong base image was
  selected
  [#2376](https://github.com/commercialhaskell/stack/issues/2376)
* Ignore special entries when unpacking tarballs
  [#2361](https://github.com/commercialhaskell/stack/issues/2361)
* Fixes src directory pollution of `style.css` and `highlight.js` with GHC 8's
  haddock [#2429](https://github.com/commercialhaskell/stack/issues/2429)
* Handle filepaths with spaces in `stack ghci`
  [#2266](https://github.com/commercialhaskell/stack/issues/2266)
* Apply ghc-options to snapshot packages
  [#2289](https://github.com/commercialhaskell/stack/issues/2289)
* stack sdist: Fix timestamp in tarball
  [#2394](https://github.com/commercialhaskell/stack/pull/2394)
* Allow global Stack arguments with a script
  [#2316](https://github.com/commercialhaskell/stack/issues/2316)
* Inconsistency between ToJSON and FromJSON instances of PackageLocation
  [#2412](https://github.com/commercialhaskell/stack/pull/2412)
* Perform Unicode normalization on filepaths
  [#1810](https://github.com/commercialhaskell/stack/issues/1810)
* Solver: always keep ghc wired-in as hard constraints
  [#2453](https://github.com/commercialhaskell/stack/issues/2453)
* Support OpenBSD's tar where possible, require GNU tar for xz support
  [#2283](https://github.com/commercialhaskell/stack/issues/2283)
* Fix using --coverage with Cabal-1.24
  [#2424](https://github.com/commercialhaskell/stack/issues/2424)
* When marking exe installed, remove old version
  [#2373](https://github.com/commercialhaskell/stack/issues/2373)
* Stop truncating all-cabal-hashes git repo
  [#2175](https://github.com/commercialhaskell/stack/issues/2175)
* Handle non-ASCII filenames on Windows
  [#2491](https://github.com/commercialhaskell/stack/issues/2491)
* Avoid using multiple versions of a package in script interpreter
  by passing package-id to ghc/runghc
  [#1957](https://github.com/commercialhaskell/stack/issues/1957)
* Only pre-load compiler version when using nix integration
  [#2459](https://github.com/commercialhaskell/stack/issues/2459)
* Solver: parse cabal errors also on Windows
  [#2502](https://github.com/commercialhaskell/stack/issues/2502)
* Allow exec and ghci commands in interpreter mode.
  Scripts can now automatically open in the repl by using `exec ghci`
  instead of `runghc` in the shebang command.
  [#2510](https://github.com/commercialhaskell/stack/issues/2510)
* Now consider a package to be dirty when an extra-source-file is changed.
  See [#2040](https://github.com/commercialhaskell/stack/issues/2040)

## 1.1.2

Release notes:

* Official FreeBSD binaries are
  [now available](http://docs.haskellstack.org/en/stable/install_and_upgrade/#freebsd)
  [#1253](https://github.com/commercialhaskell/stack/issues/1253).

Major changes:

* Extensible custom snapshots implemented. These allow you to define snapshots
which extend other snapshots. See
[#863](https://github.com/commercialhaskell/stack/issues/863). Local file custom
snapshots can now be safely updated without changing their name.  Remote custom
snapshots should still be treated as immutable.

Behavior changes:

* `stack path --compiler` was added in the last release, to yield a path to the
  compiler. Unfortunately, `--compiler` is a global option that is useful to use
  with `stack path`. The same functionality is now provided by `stack path
  --compiler-exe`. See
  [#2123](https://github.com/commercialhaskell/stack/issues/2123)
* For packages specified in terms of a git or hg repo, the hash used in the
  location has changed.  This means that existing downloads from older stack
  versions won't be used.  This is a side-effect of the fix to
  [#2133](https://github.com/commercialhaskell/stack/issues/2133)
* `stack upgrade` no longer pays attention to local stack.yaml files, just the
  global config and CLI options.
  [#1392](https://github.com/commercialhaskell/stack/issues/1392)
* `stack ghci` now uses `:add` instead of `:load`, making it potentially work
  better with user scripts. See
  [#1888](https://github.com/commercialhaskell/stack/issues/1888)

Other enhancements:

* Grab Cabal files via Git SHA to avoid regressions from Hackage revisions
  [#2070](https://github.com/commercialhaskell/stack/pull/2070)
* Custom snapshots now support `ghc-options`.
* Package git repos are now re-used rather than re-cloned. See
  [#1620](https://github.com/commercialhaskell/stack/issues/1620)
* `DESTDIR` is filtered from environment when installing GHC. See
  [#1460](https://github.com/commercialhaskell/stack/issues/1460)
* `stack haddock` now supports `--hadock-arguments`. See
  [#2144](https://github.com/commercialhaskell/stack/issues/2144)
* Signing: warn if GPG_TTY is not set as per `man gpg-agent`

Bug fixes:

* Now ignore project config when doing `stack init` or `stack new`. See
  [#2110](https://github.com/commercialhaskell/stack/issues/2110)
* Packages specified by git repo can now have submodules. See
  [#2133](https://github.com/commercialhaskell/stack/issues/2133)
* Fix of hackage index fetch retry. See re-opening of
  [#1418](https://github.com/commercialhaskell/stack/issues/1418#issuecomment-217633843)
* HPack now picks up changes to filesystem other than package.yaml.  See
  [#2051](https://github.com/commercialhaskell/stack/issues/2051)
* "stack solver" no longer suggests --omit-packages. See
  [#2031](https://github.com/commercialhaskell/stack/issues/2031)
* Fixed an issue with building Cabal's Setup.hs. See
  [#1356](https://github.com/commercialhaskell/stack/issues/1356)
* Package dirtiness now pays attention to deleted files. See
  [#1841](https://github.com/commercialhaskell/stack/issues/1841)
* `stack ghci` now uses `extra-lib-dirs` and `extra-include-dirs`. See
  [#1656](https://github.com/commercialhaskell/stack/issues/1656)
* Relative paths outside of source dir added via `qAddDependentFile` are now
  checked for dirtiness. See
  [#1982](https://github.com/commercialhaskell/stack/issues/1982)
* Signing: always use `--with-fingerprints`

## 1.1.0

Release notes:

* Added Ubuntu 16.04 LTS (xenial) Apt repo.
* No longer uploading new versions to Fedora 21 repo.

Behavior changes:

* Snapshot packages are no longer built with executable profiling. See
  [#1179](https://github.com/commercialhaskell/stack/issues/1179).
* `stack init` now ignores symlinks when searching for cabal files. It also now
  ignores any directory that begins with `.` (as well as `dist` dirs) - before
  it would only ignore `.git`, `.stack-work`, and `dist`.
* The stack executable is no longer built with `-rtsopts`.  Before, when
  `-rtsopts` was enabled, stack would process `+RTS` options even when intended
  for some other program, such as when used with `stack exec -- prog +RTS`.
  See [#2022](https://github.com/commercialhaskell/stack/issues/2022).
* The `stack path --ghc-paths` option is deprecated and renamed to `--programs`.
  `--compiler` is added, which points directly at the compiler used in
  the current project.  `--compiler-bin` points to the compiler's bin dir.
* For consistency with the `$STACK_ROOT` environment variable, the
  `stack path --global-stack-root` flag and the `global-stack-root` field
  in the output of `stack path` are being deprecated and replaced with the
  `stack-root` flag and output field.
  Additionally, the stack root can now be specified via the
  `--stack-root` command-line flag. See
  [#1148](https://github.com/commercialhaskell/stack/issues/1148).
* `stack sig` GPG-related sub-commands were removed (folded into `upload` and
  `sdist`)
* GPG signing of packages while uploading to Hackage is now the default. Use
  `upload --no-signature` if you would rather not contribute your package
  signature. If you don't yet have a GPG keyset, read this
  [blog post on GPG keys](https://fpcomplete.com/blog/2016/05/stack-security-gnupg-keys).
  We can add a stack.yaml config setting to disable signing if some people
  desire it. We hope that people will sign. Later we will be adding GPG
  signature verification options.
* `stack build pkg-1.2.3` will now build even if the snapshot has a different
  package version - it is treated as an extra-dep. `stack build local-pkg-1.2.3`
  is an error even if the version number matches the local package
  [#2028](https://github.com/commercialhaskell/stack/issues/2028).
* Having a `nix:` section no longer implies enabling nix build. This allows the
  user to globally configure whether nix is used (unless the project overrides
  the default explicitly). See
  [#1924](https://github.com/commercialhaskell/stack/issues/1924).
* Remove deprecated valid-wanted field.
* Docker: mount home directory in container [#1949](https://github.com/commercialhaskell/stack/issues/1949).
* Deprecate `--local-bin-path` instead `--local-bin`.
* `stack image`: allow absolute source paths for `add`.

Other enhancements:

* `stack haddock --open [PACKAGE]` opens the local haddocks in the browser.
* Fix too much rebuilding when enabling/disabling profiling flags.
* `stack build pkg-1.0` will now build `pkg-1.0` even if the snapshot specifies
  a different version (it introduces a temporary extra-dep)
* Experimental support for `--split-objs` added
  [#1284](https://github.com/commercialhaskell/stack/issues/1284).
* `git` packages with submodules are supported by passing the `--recursive`
  flag to `git clone`.
* When using [hpack](https://github.com/sol/hpack), only regenerate cabal files
  when hpack files change.
* hpack files can now be used in templates
* `stack ghci` now runs ghci as a separate process
  [#1306](https://github.com/commercialhaskell/stack/issues/1306)
* Retry when downloading snapshots and package indices
* Many build options are configurable now in `stack.yaml`:
```
  build:
    library-profiling: true
    executable-profiling: true
    haddock: true
    haddock-deps: true
    copy-bins: true
    prefetch: true
    force-dirty: true
    keep-going: true
    test: true
    test-arguments:
      rerun-tests: true
      additional-args: ['-fprof']
      coverage: true
      no-run-tests: true
    bench: true
    benchmark-opts:
      benchmark-arguments: -O2
      no-run-benchmarks: true
    reconfigure: true
    cabal-verbose: true
```
* A number of URLs are now configurable, useful for firewalls. See
  [#1794](https://github.com/commercialhaskell/stack/issues/1884).
* Suggest causes when executables are missing.
* Allow `--omit-packages` even without `--solver`.
* Improve the generated stack.yaml.
* Improve ghci results after :load Main module collision with main file path.
* Only load the hackage index if necessary
  [#1883](https://github.com/commercialhaskell/stack/issues/1883), [#1892](https://github.com/commercialhaskell/stack/issues/1892).
* init: allow local packages to be deps of deps
  [#1965](https://github.com/commercialhaskell/stack/issues/1965).
* Always use full fingerprints from GPG
  [#1952](https://github.com/commercialhaskell/stack/issues/1952).
* Default to using `gpg2` and fall back to `gpg`
  [#1976](https://github.com/commercialhaskell/stack/issues/1976).
* Add a flag for --verbosity silent.
* Add `haddock --open` flag [#1396](https://github.com/commercialhaskell/stack/issues/1396).

Bug fixes:

* Package tarballs would fail to unpack.
  [#1884](https://github.com/commercialhaskell/stack/issues/1884).
* Fixed errant warnings about missing modules, after deleted and removed from
  cabal file [#921](https://github.com/commercialhaskell/stack/issues/921)
  [#1805](https://github.com/commercialhaskell/stack/issues/1805).
* Now considers a package to dirty when the hpack file is changed
  [#1819](https://github.com/commercialhaskell/stack/issues/1819).
* Nix: cancelling a stack build now exits properly rather than dropping into a
  nix-shell [#1778](https://github.com/commercialhaskell/stack/issues/1778).
* `allow-newer: true` now causes `--exact-configuration` to be passed to Cabal.
  See [#1579](https://github.com/commercialhaskell/stack/issues/1579).
* `stack solver` no longer fails with `InvalidRelFile` for relative package
  paths including `..`. See
  [#1954](https://github.com/commercialhaskell/stack/issues/1954).
* Ignore emacs lock files when finding .cabal
  [#1897](https://github.com/commercialhaskell/stack/issues/1897).
* Use lenient UTF-8 decode for build output
  [#1945](https://github.com/commercialhaskell/stack/issues/1945).
* Clear index cache whenever index updated
  [#1962](https://github.com/commercialhaskell/stack/issues/1962).
* Fix: Building a container image drops a .stack-work dir in the current working
  (sub)directory
  [#1975](https://github.com/commercialhaskell/stack/issues/1975).
* Fix: Rebuilding when disabling profiling
  [#2023](https://github.com/commercialhaskell/stack/issues/2023).

## 1.0.4.3

Bug fixes:

* Don't delete contents of ~/.ssh when using `stack clean --full` with Docker
  enabled [#2000](https://github.com/commercialhaskell/stack/issues/2000)

## 1.0.4.2

Build with path-io-1.0.0. There are no changes in behaviour from 1.0.4,
so no binaries are released for this version.

## 1.0.4.1

Fixes build with aeson-0.11.0.0. There are no changes in behaviour from 1.0.4,
so no binaries are released for this version.

## 1.0.4

Major changes:

* Some notable changes in `stack init`:
    * Overall it should now be able to initialize almost all existing cabal
      packages out of the box as long as the package itself is consistently
      defined.
    * Choose the best possible snapshot and add extra dependencies on top
      of a snapshot resolver rather than a compiler resolver -
      [#1583](https://github.com/commercialhaskell/stack/pull/1583)
    * Automatically omit a package (`--omit-packages`) when it is compiler
      incompatible or when there are packages with conflicting dependency
      requirements - [#1674](https://github.com/commercialhaskell/stack/pull/1674).
    * Some more changes for a better user experience. Please refer to
      the doc guide for details.
* Add support for hpack, alternative package description format
  [#1679](https://github.com/commercialhaskell/stack/issues/1679)

Other enhancements:

* Docker: pass ~/.ssh and SSH auth socket into container, so that git repos
  work [#1358](https://github.com/commercialhaskell/stack/issues/1358).
* Docker: strip suffix from docker --version.
  [#1653](https://github.com/commercialhaskell/stack/issues/1653)
* Docker: pass USER and PWD environment variables into container.
* On each run, stack will test the stack root directory (~/.stack), and the
  project and package work directories (.stack-work) for whether they are
  owned by the current user and abort if they are not. This precaution can
  be disabled with the `--allow-different-user` flag or `allow-different-user`
  option in the global config (~/.stack/config.yaml).
  [#471](https://github.com/commercialhaskell/stack/issues/471)
* Added `stack clean --full` option for full working dir cleanup.
* YAML config: support Zip archives.
* Redownload build plan if parsing fails
  [#1702](https://github.com/commercialhaskell/stack/issues/1702).
* Give mustache templates access to a 'year' tag
  [#1716](https://github.com/commercialhaskell/stack/pull/1716).
* Have "stack ghci" warn about module name aliasing.
* Add "stack ghci --load-local-deps".
* Build Setup.hs with -rtsopts
  [#1687](https://github.com/commercialhaskell/stack/issues/1687).
* `stack init` accepts a list of directories.
* Add flag infos to DependencyPlanFailures (for better error output in case of
  flags) [#713](https://github.com/commercialhaskell/stack/issues/713)
* `stack new --bare` complains for overwrites, and add `--force` option
  [#1597](https://github.com/commercialhaskell/stack/issues/1597).

Bug fixes:

* Previously, `stack ghci` would fail with `cannot satisfy -package-id` when the
  implicit build step changes the package key of some dependency.
* Fix: Building with ghcjs: "ghc-pkg: Prelude.chr: bad argument: 2980338"
  [#1665](https://github.com/commercialhaskell/stack/issues/1665).
* Fix running test / bench with `--profile` / `--trace`.
* Fix: build progress counter is no longer visible
  [#1685](https://github.com/commercialhaskell/stack/issues/1685).
* Use "-RTS" w/ profiling to allow extra args
  [#1772](https://github.com/commercialhaskell/stack/issues/1772).
* Fix withUnpackedTarball7z to find name of srcDir after unpacking
  (fixes `stack setup` fails for ghcjs project on windows)
  [#1774](https://github.com/commercialhaskell/stack/issues/1774).
* Add space before auto-generated bench opts (makes profiling options work
  uniformly for applications and benchmark suites)
  [#1771](https://github.com/commercialhaskell/stack/issues/1771).
* Don't try to find plugin if it resembles flag.
* Setup.hs changes cause package dirtiness
  [#1711](https://github.com/commercialhaskell/stack/issues/1711).
* Send "stack templates" output to stdout
  [#1792](https://github.com/commercialhaskell/stack/issues/1792).

## 1.0.2

Release notes:

- Arch Linux: Stack has been adopted into the
  [official community repository](https://www.archlinux.org/packages/community/x86_64/stack/),
  so we will no longer be updating the AUR with new versions. See the
  [install/upgrade guide](http://docs.haskellstack.org/en/stable/install_and_upgrade/#arch-linux)
  for current download instructions.

Major changes:

- `stack init` and `solver` overhaul
  [#1583](https://github.com/commercialhaskell/stack/pull/1583)

Other enhancements:

- Disable locale/codepage hacks when GHC >=7.10.3
  [#1552](https://github.com/commercialhaskell/stack/issues/1552)
- Specify multiple images to build for `stack image container`
  [docs](http://docs.haskellstack.org/en/stable/yaml_configuration/#image)
- Specify which executables to include in images for `stack image container`
  [docs](http://docs.haskellstack.org/en/stable/yaml_configuration/#image)
- Docker: pass supplemantary groups and umask into container
- If git fetch fails wipe the directory and try again from scratch
  [#1418](https://github.com/commercialhaskell/stack/issues/1418)
- Warn if newly installed executables won't be available on the PATH
  [#1362](https://github.com/commercialhaskell/stack/issues/1362)
- stack.yaml: for `stack image container`, specify multiple images to generate,
  and which executables should be added to those images
- GHCI: add interactive Main selection
  [#1068](https://github.com/commercialhaskell/stack/issues/1068)
- Care less about the particular name of a GHCJS sdist folder
  [#1622](https://github.com/commercialhaskell/stack/issues/1622)
- Unified Enable/disable help messaging
  [#1613](https://github.com/commercialhaskell/stack/issues/1613)

Bug fixes:

- Don't share precompiled packages between GHC/platform variants and Docker
  [#1551](https://github.com/commercialhaskell/stack/issues/1551)
- Properly redownload corrupted downloads with the correct file size.
  [Mailing list discussion](https://groups.google.com/d/msg/haskell-stack/iVGDG5OHYxs/FjUrR5JsDQAJ)
- Gracefully handle invalid paths in error/warning messages
  [#1561](https://github.com/commercialhaskell/stack/issues/1561)
- Nix: select the correct GHC version corresponding to the snapshot
  even when an abstract resolver is passed via `--resolver` on the
  command-line.
  [#1641](https://github.com/commercialhaskell/stack/issues/1641)
- Fix: Stack does not allow using an external package from ghci
  [#1557](https://github.com/commercialhaskell/stack/issues/1557)
- Disable ambiguous global '--resolver' option for 'stack init'
  [#1531](https://github.com/commercialhaskell/stack/issues/1531)
- Obey `--no-nix` flag
- Fix: GHCJS Execute.hs: Non-exhaustive patterns in lambda
  [#1591](https://github.com/commercialhaskell/stack/issues/1591)
- Send file-watch and sticky logger messages to stderr
  [#1302](https://github.com/commercialhaskell/stack/issues/1302)
  [#1635](https://github.com/commercialhaskell/stack/issues/1635)
- Use globaldb path for querying Cabal version
  [#1647](https://github.com/commercialhaskell/stack/issues/1647)

## 1.0.0

Release notes:

*  We're calling this version 1.0.0 in preparation for Stackage
   LTS 4.  Note, however, that this does not mean the code's API
   will be stable as this is primarily an end-user tool.

Enhancements:

* Added flag `--profile` flag: passed with `stack build`, it will
  enable profiling, and for `--bench` and `--test` it will generate a
  profiling report by passing `+RTS -p` to the executable(s). Great
  for using like `stack build --bench --profile` (remember that
  enabling profile will slow down your benchmarks by >4x). Run `stack
  build --bench` again to disable the profiling and get proper speeds
* Added flag `--trace` flag: just like `--profile`, it enables
  profiling, but instead of generating a report for `--bench` and
  `--test`, prints out a stack trace on exception. Great for using
  like `stack build --test --trace`
* Nix: all options can be overriden on command line
  [#1483](https://github.com/commercialhaskell/stack/issues/1483)
* Nix: build environments (shells) are now pure by default.
* Make verbosity silent by default in script interpreter mode
  [#1472](https://github.com/commercialhaskell/stack/issues/1472)
* Show a message when resetting git commit fails
  [#1453](https://github.com/commercialhaskell/stack/issues/1453)
* Improve Unicode handling in project/package names
  [#1337](https://github.com/commercialhaskell/stack/issues/1337)
* Fix ambiguity between a stack command and a filename to execute (prefer
  `stack` subcommands)
  [#1471](https://github.com/commercialhaskell/stack/issues/1471)
* Support multi line interpreter directive comments
  [#1394](https://github.com/commercialhaskell/stack/issues/1394)
* Handle space separated pids in ghc-pkg dump (for GHC HEAD)
  [#1509](https://github.com/commercialhaskell/stack/issues/1509)
* Add ghci --no-package-hiding option
  [#1517](https://github.com/commercialhaskell/stack/issues/1517)
* `stack new` can download templates from URL
  [#1466](https://github.com/commercialhaskell/stack/issues/1466)

Bug fixes:

* Nix: stack exec options are passed properly to the stack sub process
  [#1538](https://github.com/commercialhaskell/stack/issues/1538)
* Nix: specifying a shell-file works in any current working directory
  [#1547](https://github.com/commercialhaskell/stack/issues/1547)
* Nix: use `--resolver` argument
* Docker: fix missing image message and '--docker-auto-pull'
* No HTML escaping for "stack new" template params
  [#1475](https://github.com/commercialhaskell/stack/issues/1475)
* Set permissions for generated .ghci script
  [#1480](https://github.com/commercialhaskell/stack/issues/1480)
* Restrict commands allowed in interpreter mode
  [#1504](https://github.com/commercialhaskell/stack/issues/1504)
* stack ghci doesn't see preprocessed files for executables
  [#1347](https://github.com/commercialhaskell/stack/issues/1347)
* All test suites run even when only one is requested
  [#1550](https://github.com/commercialhaskell/stack/pull/1550)
* Edge cases in broken templates give odd errors
  [#1535](https://github.com/commercialhaskell/stack/issues/1535)
* Fix test coverage bug on windows

## 0.1.10.1

Bug fixes:

* `stack image container` did not actually build an image
  [#1473](https://github.com/commercialhaskell/stack/issues/1473)

## 0.1.10.0

Release notes:

* The Stack home page is now at [haskellstack.org](http://haskellstack.org),
  which shows the documentation rendered by readthedocs.org. Note: this
  has necessitated some changes to the links in the documentation's markdown
  source code, so please check the links on the website before submitting a PR
  to fix them.
* The locations of the
  [Ubuntu](http://docs.haskellstack.org/en/stable/install_and_upgrade/#ubuntu)
  and
  [Debian](http://docs.haskellstack.org/en/stable/install_and_upgrade/#debian)
  package repositories have changed to have correct URL semantics according to
  Debian's guidelines
  [#1378](https://github.com/commercialhaskell/stack/issues/1378). The old
  locations will continue to work for some months, but we suggest that you
  adjust your `/etc/apt/sources.list.d/fpco.list` to the new location to avoid
  future disruption.
* [openSUSE and SUSE Linux Enterprise](http://docs.haskellstack.org/en/stable/install_and_upgrade/#suse)
  packages are now available, thanks to [@mimi1vx](https://github.com/mimi1vx).
  Note: there will be some lag before these pick up new versions, as they are
  based on Stackage LTS.

Major changes:

* Support for building inside a Nix-shell providing system dependencies
  [#1285](https://github.com/commercialhaskell/stack/pull/1285)
* Add optional GPG signing on `stack upload --sign` or with
  `stack sig sign ...`

Other enhancements:

* Print latest applicable version of packages on conflicts
  [#508](https://github.com/commercialhaskell/stack/issues/508)
* Support for packages located in Mercurial repositories
  [#1397](https://github.com/commercialhaskell/stack/issues/1397)
* Only run benchmarks specified as build targets
  [#1412](https://github.com/commercialhaskell/stack/issues/1412)
* Support git-style executable fall-through (`stack something` executes
  `stack-something` if present)
  [#1433](https://github.com/commercialhaskell/stack/issues/1433)
* GHCi now loads intermediate dependencies
  [#584](https://github.com/commercialhaskell/stack/issues/584)
* `--work-dir` option for overriding `.stack-work`
  [#1178](https://github.com/commercialhaskell/stack/issues/1178)
* Support `detailed-0.9` tests
  [#1429](https://github.com/commercialhaskell/stack/issues/1429)
* Docker: improved POSIX signal proxying to containers
  [#547](https://github.com/commercialhaskell/stack/issues/547)

Bug fixes:

* Show absolute paths in error messages in multi-package builds
  [#1348](https://github.com/commercialhaskell/stack/issues/1348)
* Docker-built binaries and libraries in different path
  [#911](https://github.com/commercialhaskell/stack/issues/911)
  [#1367](https://github.com/commercialhaskell/stack/issues/1367)
* Docker: `--resolver` argument didn't effect selected image tag
* GHCi: Spaces in filepaths caused module loading issues
  [#1401](https://github.com/commercialhaskell/stack/issues/1401)
* GHCi: cpp-options in cabal files weren't used
  [#1419](https://github.com/commercialhaskell/stack/issues/1419)
* Benchmarks couldn't be run independently of eachother
  [#1412](https://github.com/commercialhaskell/stack/issues/1412)
* Send output of building setup to stderr
  [#1410](https://github.com/commercialhaskell/stack/issues/1410)

## 0.1.8.0

Major changes:

* GHCJS can now be used with stackage snapshots via the new `compiler` field.
* Windows installers are now available:
  [download them here](http://docs.haskellstack.org/en/stable/install_and_upgrade/#windows)
  [#613](https://github.com/commercialhaskell/stack/issues/613)
* Docker integration works with non-FPComplete generated images
  [#531](https://github.com/commercialhaskell/stack/issues/531)

Other enhancements:

* Added an `allow-newer` config option
  [#922](https://github.com/commercialhaskell/stack/issues/922)
  [#770](https://github.com/commercialhaskell/stack/issues/770)
* When a Hackage revision invalidates a build plan in a snapshot, trust the
  snapshot [#770](https://github.com/commercialhaskell/stack/issues/770)
* Added a `stack config set resolver RESOLVER` command. Part of work on
  [#115](https://github.com/commercialhaskell/stack/issues/115)
* `stack setup` can now install GHCJS on windows. See
  [#1145](https://github.com/commercialhaskell/stack/issues/1145) and
  [#749](https://github.com/commercialhaskell/stack/issues/749)
* `stack hpc report` command added, which generates reports for HPC tix files
* `stack ghci` now accepts all the flags accepted by `stack build`. See
  [#1186](https://github.com/commercialhaskell/stack/issues/1186)
* `stack ghci` builds the project before launching GHCi. If the build fails,
  optimistically launch GHCi anyway. Use `stack ghci --no-build` option to
  disable [#1065](https://github.com/commercialhaskell/stack/issues/1065)
* `stack ghci` now detects and warns about various circumstances where it is
  liable to fail. See
  [#1270](https://github.com/commercialhaskell/stack/issues/1270)
* Added `require-docker-version` configuration option
* Packages will now usually be built along with their tests and benchmarks. See
  [#1166](https://github.com/commercialhaskell/stack/issues/1166)
* Relative `local-bin-path` paths will be relative to the project's root
  directory, not the current working directory.
  [#1340](https://github.com/commercialhaskell/stack/issues/1340)
* `stack clean` now takes an optional `[PACKAGE]` argument for use in
  multi-package projects. See
  [#583](https://github.com/commercialhaskell/stack/issues/583)
* Ignore cabal_macros.h as a dependency
  [#1195](https://github.com/commercialhaskell/stack/issues/1195)
* Pad timestamps and show local time in --verbose output
  [#1226](https://github.com/commercialhaskell/stack/issues/1226)
* GHCi: Import all modules after loading them
  [#995](https://github.com/commercialhaskell/stack/issues/995)
* Add subcommand aliases: `repl` for `ghci`, and `runhaskell` for `runghc`
  [#1241](https://github.com/commercialhaskell/stack/issues/1241)
* Add typo recommendations for unknown package identifiers
  [#158](https://github.com/commercialhaskell/stack/issues/158)
* Add `stack path --local-hpc-root` option
* Overhaul dependencies' haddocks copying
  [#1231](https://github.com/commercialhaskell/stack/issues/1231)
* Support for extra-package-dbs in 'stack ghci'
  [#1229](https://github.com/commercialhaskell/stack/pull/1229)
* `stack new` disallows package names with "words" consisting solely of numbers
  [#1336](https://github.com/commercialhaskell/stack/issues/1336)
* `stack build --fast` turns off optimizations
* Show progress while downloading package index
  [#1223](https://github.com/commercialhaskell/stack/issues/1223).

Bug fixes:

* Fix: Haddocks not copied for dependencies
  [#1105](https://github.com/commercialhaskell/stack/issues/1105)
* Fix: Global options did not work consistently after subcommand
  [#519](https://github.com/commercialhaskell/stack/issues/519)
* Fix: 'stack ghci' doesn't notice that a module got deleted
  [#1180](https://github.com/commercialhaskell/stack/issues/1180)
* Rebuild when cabal file is changed
* Fix: Paths in GHC warnings not canonicalized, nor those for packages in
  subdirectories or outside the project root
  [#1259](https://github.com/commercialhaskell/stack/issues/1259)
* Fix: unlisted files in tests and benchmarks trigger extraneous second build
  [#838](https://github.com/commercialhaskell/stack/issues/838)

## 0.1.6.0

Major changes:

* `stack setup` now supports building and booting GHCJS from source tarball.
* On Windows, build directories no longer display "pretty" information
  (like x86_64-windows/Cabal-1.22.4.0), but rather a hash of that
  content. The reason is to avoid the 260 character path limitation on
  Windows. See
  [#1027](https://github.com/commercialhaskell/stack/pull/1027)
* Rename config files and clarify their purposes [#969](https://github.com/commercialhaskell/stack/issues/969)
    * `~/.stack/stack.yaml` --> `~/.stack/config.yaml`
    * `~/.stack/global` --> `~/.stack/global-project`
    * `/etc/stack/config` --> `/etc/stack/config.yaml`
    * Old locations still supported, with deprecation warnings
* New command "stack eval CODE", which evaluates to "stack exec ghc -- -e CODE".

Other enhancements:

* No longer install `git` on Windows
  [#1046](https://github.com/commercialhaskell/stack/issues/1046). You
  can still get this behavior by running the following yourself:
  `stack exec -- pacman -Sy --noconfirm git`.
* Typing enter during --file-watch triggers a rebuild [#1023](https://github.com/commercialhaskell/stack/pull/1023)
* Use Haddock's `--hyperlinked-source` (crosslinked source), if available [#1070](https://github.com/commercialhaskell/stack/pull/1070)
* Use Stack-installed GHCs for `stack init --solver` [#1072](https://github.com/commercialhaskell/stack/issues/1072)
* New experimental `stack query` command [#1087](https://github.com/commercialhaskell/stack/issues/1087)
* By default, stack no longer rebuilds a package due to GHC options changes. This behavior can be tweaked with the `rebuild-ghc-options` setting. [#1089](https://github.com/commercialhaskell/stack/issues/1089)
* By default, ghc-options are applied to all local packages, not just targets. This behavior can be tweaked with the `apply-ghc-options` setting. [#1089](https://github.com/commercialhaskell/stack/issues/1089)
* Docker: download or override location of stack executable to re-run in container [#974](https://github.com/commercialhaskell/stack/issues/974)
* Docker: when Docker Engine is remote, don't run containerized processes as host's UID/GID [#194](https://github.com/commercialhaskell/stack/issues/194)
* Docker: `set-user` option to enable/disable running containerized processes as host's UID/GID [#194](https://github.com/commercialhaskell/stack/issues/194)
* Custom Setup.hs files are now precompiled instead of interpreted. This should be a major performance win for certain edge cases (biggest example: [building Cabal itself](https://github.com/commercialhaskell/stack/issues/1041)) while being either neutral or a minor slowdown for more common cases.
* `stack test --coverage` now also generates a unified coverage report for multiple test-suites / packages.  In the unified report, test-suites can contribute to the coverage of other packages.

Bug fixes:

* Ignore stack-built executables named `ghc`
  [#1052](https://github.com/commercialhaskell/stack/issues/1052)
* Fix quoting of output failed command line arguments
* Mark executable-only packages as installed when copied from cache [#1043](https://github.com/commercialhaskell/stack/pull/1043)
* Canonicalize temporary directory paths [#1047](https://github.com/commercialhaskell/stack/pull/1047)
* Put code page fix inside the build function itself [#1066](https://github.com/commercialhaskell/stack/issues/1066)
* Add `explicit-setup-deps` option [#1110](https://github.com/commercialhaskell/stack/issues/1110), and change the default to the old behavior of using any package in the global and snapshot database [#1025](https://github.com/commercialhaskell/stack/issues/1025)
* Precompiled cache checks full package IDs on Cabal < 1.22 [#1103](https://github.com/commercialhaskell/stack/issues/1103)
* Pass -package-id to ghci [#867](https://github.com/commercialhaskell/stack/issues/867)
* Ignore global packages when copying precompiled packages [#1146](https://github.com/commercialhaskell/stack/issues/1146)

## 0.1.5.0

Major changes:

* On Windows, we now use a full MSYS2 installation in place of the previous PortableGit. This gives you access to the pacman package manager for more easily installing libraries.
* Support for custom GHC binary distributions [#530](https://github.com/commercialhaskell/stack/issues/530)
    * `ghc-variant` option in stack.yaml to specify the variant (also
      `--ghc-variant` command-line option)
    * `setup-info` in stack.yaml, to specify where to download custom binary
      distributions (also `--ghc-bindist` command-line option)
    * Note: On systems with libgmp4 (aka `libgmp.so.3`), such as CentOS 6, you
      may need to re-run `stack setup` due to the centos6 GHC bindist being
      treated like a variant
* A new `--pvp-bounds` flag to the sdist and upload commands allows automatic adding of PVP upper and/or lower bounds to your dependencies

Other enhancements:

* Adapt to upcoming Cabal installed package identifier format change [#851](https://github.com/commercialhaskell/stack/issues/851)
* `stack setup` takes a `--stack-setup-yaml` argument
* `--file-watch` is more discerning about which files to rebuild for [#912](https://github.com/commercialhaskell/stack/issues/912)
* `stack path` now supports `--global-pkg-db` and `--ghc-package-path`
* `--reconfigure` flag [#914](https://github.com/commercialhaskell/stack/issues/914) [#946](https://github.com/commercialhaskell/stack/issues/946)
* Cached data is written with a checksum of its structure [#889](https://github.com/commercialhaskell/stack/issues/889)
* Fully removed `--optimizations` flag
* Added `--cabal-verbose` flag
* Added `--file-watch-poll` flag for polling instead of using filesystem events (useful for running tests in a Docker container while modifying code in the host environment. When code is injected into the container via a volume, the container won't propagate filesystem events).
* Give a preemptive error message when `-prof` is given as a GHC option [#1015](https://github.com/commercialhaskell/stack/issues/1015)
* Locking is now optional, and will be turned on by setting the `STACK_LOCK` environment variable to `true` [#950](https://github.com/commercialhaskell/stack/issues/950)
* Create default stack.yaml with documentation comments and commented out options [#226](https://github.com/commercialhaskell/stack/issues/226)
* Out of memory warning if Cabal exits with -9 [#947](https://github.com/commercialhaskell/stack/issues/947)

Bug fixes:

* Hacky workaround for optparse-applicative issue with `stack exec --help` [#806](https://github.com/commercialhaskell/stack/issues/806)
* Build executables for local extra deps [#920](https://github.com/commercialhaskell/stack/issues/920)
* copyFile can't handle directories [#942](https://github.com/commercialhaskell/stack/pull/942)
* Support for spaces in Haddock interface files [fpco/minghc#85](https://github.com/fpco/minghc/issues/85)
* Temporarily building against a "shadowing" local package? [#992](https://github.com/commercialhaskell/stack/issues/992)
* Fix Setup.exe name for --upgrade-cabal on Windows [#1002](https://github.com/commercialhaskell/stack/issues/1002)
* Unlisted dependencies no longer trigger extraneous second build [#838](https://github.com/commercialhaskell/stack/issues/838)

## 0.1.4.1

Fix stack's own Haddocks.  No changes to functionality (only comments updated).

## 0.1.4.0

Major changes:

* You now have more control over how GHC versions are matched, e.g. "use exactly this version," "use the specified minor version, but allow patches," or "use the given minor version or any later minor in the given major release." The default has switched from allowing newer later minor versions to a specific minor version allowing patches. For more information, see [#736](https://github.com/commercialhaskell/stack/issues/736) and [#784](https://github.com/commercialhaskell/stack/pull/784).
* Support added for compiling with GHCJS
* stack can now reuse prebuilt binaries between snapshots. That means that, if you build package foo in LTS-3.1, that binary version can be reused in LTS-3.2, assuming it uses the same dependencies and flags. [#878](https://github.com/commercialhaskell/stack/issues/878)

Other enhancements:

* Added the `--docker-env` argument, to set environment variables in Docker container.
* Set locale environment variables to UTF-8 encoding for builds to avoid "commitBuffer: invalid argument" errors from GHC [#793](https://github.com/commercialhaskell/stack/issues/793)
* Enable translitation for encoding on stdout and stderr [#824](https://github.com/commercialhaskell/stack/issues/824)
* By default, `stack upgrade` automatically installs GHC as necessary [#797](https://github.com/commercialhaskell/stack/issues/797)
* Added the `ghc-options` field to stack.yaml [#796](https://github.com/commercialhaskell/stack/issues/796)
* Added the `extra-path` field to stack.yaml
* Code page changes on Windows only apply to the build command (and its synonyms), and can be controlled via a command line flag (still defaults to on) [#757](https://github.com/commercialhaskell/stack/issues/757)
* Implicitly add packages to extra-deps when a flag for them is set [#807](https://github.com/commercialhaskell/stack/issues/807)
* Use a precompiled Setup.hs for simple build types [#801](https://github.com/commercialhaskell/stack/issues/801)
* Set --enable-tests and --enable-benchmarks optimistically [#805](https://github.com/commercialhaskell/stack/issues/805)
* `--only-configure` option added [#820](https://github.com/commercialhaskell/stack/issues/820)
* Check for duplicate local package names
* Stop nagging people that call `stack test` [#845](https://github.com/commercialhaskell/stack/issues/845)
* `--file-watch` will ignore files that are in your VCS boring/ignore files [#703](https://github.com/commercialhaskell/stack/issues/703)
* Add `--numeric-version` option

Bug fixes:

* `stack init --solver` fails if `GHC_PACKAGE_PATH` is present [#860](https://github.com/commercialhaskell/stack/issues/860)
* `stack solver` and `stack init --solver` check for test suite and benchmark dependencies [#862](https://github.com/commercialhaskell/stack/issues/862)
* More intelligent logic for setting UTF-8 locale environment variables [#856](https://github.com/commercialhaskell/stack/issues/856)
* Create missing directories for `stack sdist`
* Don't ignore .cabal files with extra periods [#895](https://github.com/commercialhaskell/stack/issues/895)
* Deprecate unused `--optimizations` flag
* Truncated output on slow terminals [#413](https://github.com/commercialhaskell/stack/issues/413)

## 0.1.3.1

Bug fixes:

* Ignore disabled executables [#763](https://github.com/commercialhaskell/stack/issues/763)

## 0.1.3.0

Major changes:

* Detect when a module is compiled but not listed in the cabal file ([#32](https://github.com/commercialhaskell/stack/issues/32))
    * A warning is displayed for any modules that should be added to `other-modules` in the .cabal file
    * These modules are taken into account when determining whether a package needs to be built
* Respect TemplateHaskell addDependentFile dependency changes ([#105](https://github.com/commercialhaskell/stack/issues/105))
    * TH dependent files are taken into account when determining whether a package needs to be built.
* Overhauled target parsing, added `--test` and `--bench` options [#651](https://github.com/commercialhaskell/stack/issues/651)
    * For details, see [Build commands documentation](http://docs.haskellstack.org/en/stable/build_command/)

Other enhancements:

* Set the `HASKELL_DIST_DIR` environment variable [#524](https://github.com/commercialhaskell/stack/pull/524)
* Track build status of tests and benchmarks [#525](https://github.com/commercialhaskell/stack/issues/525)
* `--no-run-tests` [#517](https://github.com/commercialhaskell/stack/pull/517)
* Targets outside of root dir don't build [#366](https://github.com/commercialhaskell/stack/issues/366)
* Upper limit on number of flag combinations to test [#543](https://github.com/commercialhaskell/stack/issues/543)
* Fuzzy matching support to give better error messages for close version numbers [#504](https://github.com/commercialhaskell/stack/issues/504)
* `--local-bin-path` global option. Use to change where binaries get placed on a `--copy-bins` [#342](https://github.com/commercialhaskell/stack/issues/342)
* Custom snapshots [#111](https://github.com/commercialhaskell/stack/issues/111)
* --force-dirty flag: Force treating all local packages as having dirty files (useful for cases where stack can't detect a file change)
* GHC error messages: display file paths as absolute instead of relative for better editor integration
* Add the `--copy-bins` option [#569](https://github.com/commercialhaskell/stack/issues/569)
* Give warnings on unexpected config keys [#48](https://github.com/commercialhaskell/stack/issues/48)
* Remove Docker `pass-host` option
* Don't require cabal-install to upload [#313](https://github.com/commercialhaskell/stack/issues/313)
* Generate indexes for all deps and all installed snapshot packages [#143](https://github.com/commercialhaskell/stack/issues/143)
* Provide `--resolver global` option [#645](https://github.com/commercialhaskell/stack/issues/645)
    * Also supports `--resolver nightly`, `--resolver lts`, and `--resolver lts-X`
* Make `stack build --flag` error when flag or package is unknown [#617](https://github.com/commercialhaskell/stack/issues/617)
* Preserve file permissions when unpacking sources [#666](https://github.com/commercialhaskell/stack/pull/666)
* `stack build` etc work outside of a project
* `list-dependencies` command [#638](https://github.com/commercialhaskell/stack/issues/638)
* `--upgrade-cabal` option to `stack setup` [#174](https://github.com/commercialhaskell/stack/issues/174)
* `--exec` option [#651](https://github.com/commercialhaskell/stack/issues/651)
* `--only-dependencies` implemented correctly [#387](https://github.com/commercialhaskell/stack/issues/387)

Bug fixes:

* Extensions from the `other-extensions` field no longer enabled by default [#449](https://github.com/commercialhaskell/stack/issues/449)
* Fix: haddock forces rebuild of empty packages [#452](https://github.com/commercialhaskell/stack/issues/452)
* Don't copy over executables excluded by component selection [#605](https://github.com/commercialhaskell/stack/issues/605)
* Fix: stack fails on Windows with git package in stack.yaml and no git binary on path [#712](https://github.com/commercialhaskell/stack/issues/712)
* Fixed GHCi issue: Specifying explicit package versions (#678)
* Fixed GHCi issue: Specifying -odir and -hidir as .stack-work/odir (#529)
* Fixed GHCi issue: Specifying A instead of A.ext for modules (#498)

## 0.1.2.0

* Add `--prune` flag to `stack dot` [#487](https://github.com/commercialhaskell/stack/issues/487)
* Add `--[no-]external`,`--[no-]include-base` flags to `stack dot` [#437](https://github.com/commercialhaskell/stack/issues/437)
* Add `--ignore-subdirs` flag to init command [#435](https://github.com/commercialhaskell/stack/pull/435)
* Handle attempt to use non-existing resolver [#436](https://github.com/commercialhaskell/stack/pull/436)
* Add `--force` flag to `init` command
* exec style commands accept the `--package` option (see [Reddit discussion](http://www.reddit.com/r/haskell/comments/3bd66h/stack_runghc_turtle_as_haskell_script_solution/))
* `stack upload` without arguments doesn't do anything [#439](https://github.com/commercialhaskell/stack/issues/439)
* Print latest version of packages on conflicts [#450](https://github.com/commercialhaskell/stack/issues/450)
* Flag to avoid rerunning tests that haven't changed [#451](https://github.com/commercialhaskell/stack/issues/451)
* stack can act as a script interpreter (see [Script interpreter] (https://github.com/commercialhaskell/stack/wiki/Script-interpreter) and [Reddit discussion](http://www.reddit.com/r/haskell/comments/3bd66h/stack_runghc_turtle_as_haskell_script_solution/))
* Add the __`--file-watch`__ flag to auto-rebuild on file changes [#113](https://github.com/commercialhaskell/stack/issues/113)
* Rename `stack docker exec` to `stack exec --plain`
* Add the `--skip-msys` flag [#377](https://github.com/commercialhaskell/stack/issues/377)
* `--keep-going`, turned on by default for tests and benchmarks [#478](https://github.com/commercialhaskell/stack/issues/478)
* `concurrent-tests: BOOL` [#492](https://github.com/commercialhaskell/stack/issues/492)
* Use hashes to check file dirtiness [#502](https://github.com/commercialhaskell/stack/issues/502)
* Install correct GHC build on systems with libgmp.so.3 [#465](https://github.com/commercialhaskell/stack/issues/465)
* `stack upgrade` checks version before upgrading [#447](https://github.com/commercialhaskell/stack/issues/447)

## 0.1.1.0

* Remove GHC uncompressed tar file after installation [#376](https://github.com/commercialhaskell/stack/issues/376)
* Put stackage snapshots JSON on S3 [#380](https://github.com/commercialhaskell/stack/issues/380)
* Specifying flags for multiple packages [#335](https://github.com/commercialhaskell/stack/issues/335)
* single test suite failure should show entire log [#388](https://github.com/commercialhaskell/stack/issues/388)
* valid-wanted is a confusing option name [#386](https://github.com/commercialhaskell/stack/issues/386)
* stack init in multi-package project should use local packages for dependency checking [#384](https://github.com/commercialhaskell/stack/issues/384)
* Display information on why a snapshot was rejected [#381](https://github.com/commercialhaskell/stack/issues/381)
* Give a reason for unregistering packages [#389](https://github.com/commercialhaskell/stack/issues/389)
* `stack exec` accepts the `--no-ghc-package-path` parameter
* Don't require build plan to upload [#400](https://github.com/commercialhaskell/stack/issues/400)
* Specifying test components only builds/runs those tests [#398](https://github.com/commercialhaskell/stack/issues/398)
* `STACK_EXE` environment variable
* Add the `stack dot` command
* `stack upgrade` added [#237](https://github.com/commercialhaskell/stack/issues/237)
* `--stack-yaml` command line flag [#378](https://github.com/commercialhaskell/stack/issues/378)
* `--skip-ghc-check` command line flag [#423](https://github.com/commercialhaskell/stack/issues/423)

Bug fixes:

* Haddock links to global packages no longer broken on Windows [#375](https://github.com/commercialhaskell/stack/issues/375)
* Make flags case-insensitive [#397](https://github.com/commercialhaskell/stack/issues/397)
* Mark packages uninstalled before rebuilding [#365](https://github.com/commercialhaskell/stack/issues/365)

## 0.1.0.0

* Fall back to cabal dependency solver when a snapshot can't be found
* Basic implementation of `stack new` [#137](https://github.com/commercialhaskell/stack/issues/137)
* `stack solver` command [#364](https://github.com/commercialhaskell/stack/issues/364)
* `stack path` command [#95](https://github.com/commercialhaskell/stack/issues/95)
* Haddocks [#143](https://github.com/commercialhaskell/stack/issues/143):
    * Build for dependencies
    * Use relative links
    * Generate module contents and index for all packages in project

## 0.0.3

* `--prefetch` [#297](https://github.com/commercialhaskell/stack/issues/297)
* `upload` command ported from stackage-upload [#225](https://github.com/commercialhaskell/stack/issues/225)
* `--only-snapshot` [#310](https://github.com/commercialhaskell/stack/issues/310)
* `--resolver` [#224](https://github.com/commercialhaskell/stack/issues/224)
* `stack init` [#253](https://github.com/commercialhaskell/stack/issues/253)
* `--extra-include-dirs` and `--extra-lib-dirs` [#333](https://github.com/commercialhaskell/stack/issues/333)
* Specify intra-package target [#201](https://github.com/commercialhaskell/stack/issues/201)

## 0.0.2

* Fix some Windows specific bugs [#216](https://github.com/commercialhaskell/stack/issues/216)
* Improve output for package index updates [#227](https://github.com/commercialhaskell/stack/issues/227)
* Automatically update indices as necessary [#227](https://github.com/commercialhaskell/stack/issues/227)
* --verbose flag [#217](https://github.com/commercialhaskell/stack/issues/217)
* Remove packages (HTTPS and Git) [#199](https://github.com/commercialhaskell/stack/issues/199)
* Config values for system-ghc and install-ghc
* Merge `stack deps` functionality into `stack build`
* `install` command [#153](https://github.com/commercialhaskell/stack/issues/153) and [#272](https://github.com/commercialhaskell/stack/issues/272)
* overriding architecture value (useful to force 64-bit GHC on Windows, for example)
* Overhauled test running (allows cycles, avoids unnecessary recompilation, etc)

## 0.0.1

* First public release, beta quality<|MERGE_RESOLUTION|>--- conflicted
+++ resolved
@@ -1,7 +1,10 @@
 # Changelog
 
-
-## 1.5.0
+## Unreleased changes
+
+Release notes:
+
+Major changes:
 
 * Complete overhaul of how snapshots are defined, the `packages` and
   `extra-deps` fields, and a number of related items. For full
@@ -11,15 +14,42 @@
 
 Behavior changes:
 
-* `stack profile` and `stack trace` now add their extra RTS arguments for
-  benchmarks and tests to the beginning of the args, instead of the end.
-  See [#2399](https://github.com/commercialhaskell/stack/issues/2399)
-* Support for Git-based indices has been removed.
 * The `--install-ghc` flag is now on by default. For example, if you
   run `stack build` in a directory requiring a GHC that you do not
   currently have, Stack will automatically download and install that
   GHC. You can explicitly set `install-ghc: false` or pass the flag
   `--no-install-ghc` to regain the previous behavior.
+
+Other enhancements:
+
+* It's now possible to skip tests and benchmarks using `--skip`
+  flag
+* `GitSHA1` is now `StaticSHA256` and is implemented using the `StaticSize 64 ByteString` for improved performance.
+  See [#3006](https://github.com/commercialhaskell/stack/issues/3006)
+* Dependencies via HTTP(S) archives have been generalized to allow
+  local file path archives, as well as to support setting a
+  cryptographic hash (SHA256) of the contents for better
+  reproducibility.
+* Allow specifying `--git-branch` when upgrading
+
+Bug fixes:
+
+* `stack haddock` now includes package names for all modules in the
+   Haddock index page. See:
+  [#2886](https://github.com/commercialhaskell/stack/issues/2886)
+* Fixed an issue where Stack wouldn't detect missing Docker images
+  properly with newer Docker versions.
+  [#3171](https://github.com/commercialhaskell/stack/pull/3171)
+
+
+## 1.5.0
+
+Behavior changes:
+
+* `stack profile` and `stack trace` now add their extra RTS arguments for
+  benchmarks and tests to the beginning of the args, instead of the end.
+  See [#2399](https://github.com/commercialhaskell/stack/issues/2399)
+* Support for Git-based indices has been removed.
 
 Other enhancements:
 
@@ -72,22 +102,10 @@
   foo-1.2.3@gitsha1:deadbeef`. Note that this should be considered
   _experimental_, Stack will likely move towards a different hash
   format in the future.
-<<<<<<< HEAD
-* It's now possible to skip tests and benchmarks using `--skip`
-  flag
-* `GitSHA1` is now `StaticSHA256` and is implemented using the `StaticSize 64 ByteString` for improved performance.
-  See [#3006](https://github.com/commercialhaskell/stack/issues/3006)
-* Dependencies via HTTP(S) archives have been generalized to allow
-  local file path archives, as well as to support setting a
-  cryptographic hash (SHA256) of the contents for better
-  reproducibility.
-* Allow specifying `--git-branch` when upgrading
-=======
 * Binary "stack upgrade" will now warn if the installed executable is not
   on the PATH or shadowed by another entry.
 * Allow running tests on tarball created by sdist and upload
   [#717](https://github.com/commercialhaskell/stack/issues/717).
->>>>>>> d2e6893e
 
 Bug fixes:
 
@@ -121,12 +139,6 @@
   See [#3142](https://github.com/commercialhaskell/stack/issues/3142)
 * `stack script`'s import parser will now properly parse files that
   have Windows-style line endings (CRLF)
-* Fixed an issue where Stack wouldn't detect missing Docker images
-  properly with newer Docker versions.
-  [#3171](https://github.com/commercialhaskell/stack/pull/3171)
-* `stack haddock` now includes package names for all modules in the
-   Haddock index page. See:
-  [#2886](https://github.com/commercialhaskell/stack/issues/2886)
 
 
 ## 1.4.0
