--- conflicted
+++ resolved
@@ -34,11 +34,8 @@
     ,BuildCache(..)
     ,buildCacheVC
     ,ConfigCache(..)
-<<<<<<< HEAD
-=======
     ,configCacheVC
     ,ConstructPlanException(..)
->>>>>>> b5571e75
     ,configureOpts
     ,isStackOpt
     ,wantedLocalPackages
