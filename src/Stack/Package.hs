--- conflicted
+++ resolved
@@ -44,11 +44,6 @@
 import qualified Distribution.PackageDescription as D
 import           Distribution.PackageDescription hiding (FlagName)
 import           Distribution.PackageDescription.Parsec
-<<<<<<< HEAD
-=======
-import qualified Distribution.PackageDescription.Parsec as D
-import           Distribution.Parsec.Common (PWarning (..), showPos)
->>>>>>> 3cf6bce3
 import           Distribution.Simple.Glob (matchDirFileGlob)
 import           Distribution.System (OS (..), Arch, Platform (..))
 import qualified Distribution.Text as D
@@ -698,11 +693,7 @@
 
 -- | Resolve globbing of files (e.g. data files) to absolute paths.
 resolveGlobFiles
-<<<<<<< HEAD
   :: Version -- ^ cabal file version
-=======
-  :: Cabal.Version -- ^ cabal file version
->>>>>>> 3cf6bce3
   -> [String]
   -> RIO Ctx (Set (Path Abs File))
 resolveGlobFiles cabalFileVersion =
