--- conflicted
+++ resolved
@@ -128,18 +128,12 @@
                            , lckPkgImmutableLocations =
                              lockLocations $ pliCompleted <> prjCompleted
                            }
-<<<<<<< HEAD
-    when (newLocked /= locked) $
-      writeBinaryFileAtomic lockFile $
-        header <>
-        byteString (Yaml.encode newLocked)
-=======
     when (newLocked /= locked) $ do
       case lfb of
         LFBReadWrite ->
-          writeFileBinary (toFilePath lockFile) $
+          writeBinaryFileAtomic lockFile $
             header <>
-            Yaml.encode newLocked
+            byteString (Yaml.encode newLocked)
         LFBErrorOnWrite -> do
           logError "You indicated that Stack should error out on writing a lock file"
           logError $
@@ -149,7 +143,6 @@
           exitFailure
         LFBIgnore -> pure ()
         LFBReadOnly -> pure ()
->>>>>>> 843d3fa4
     pure wanted
   where
     header =
