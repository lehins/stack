--- conflicted
+++ resolved
@@ -41,15 +41,7 @@
 import           Data.Time (UTCTime)
 import qualified Data.Version (showVersion, parseVersion)
 import           Distribution.Version (mkVersion, mkVersion')
-<<<<<<< HEAD
-#if MIN_VERSION_path(0,7,0)
-import           Path hiding (replaceExtension)
-#else
-=======
->>>>>>> ad6d3a0f
 import           Path
-#endif
-import           Path.Extended (replaceExtension)
 import           Path.Extra (toFilePathNoTrailingSep)
 import           Path.IO hiding (canonicalizePath)
 import qualified Paths_stack as Meta
@@ -159,9 +151,6 @@
         exePath <- ensureDockerStackExe dockerContainerPlatform
         cmdArgs args exePath
     cmdArgs args exePath = do
-<<<<<<< HEAD
-        exeBase <- replaceExtension "" exePath
-=======
         -- MSS 2020-04-21 previously used replaceExtension, but semantics changed in path 0.7
         -- In any event, I'm not even sure _why_ we need to drop a file extension here
         -- Originally introduced here: https://github.com/commercialhaskell/stack/commit/6218dadaf5fd7bf312bb1bd0db63b4784ba78cb2
@@ -173,7 +162,6 @@
 #else
         exeBase <- exePath -<.> ""
 #endif
->>>>>>> ad6d3a0f
         let mountPath = hostBinDir FP.</> toFilePath (filename exeBase)
         return (mountPath, args, [], [Mount (toFilePath exePath) mountPath])
 
