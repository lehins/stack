{-# LANGUAGE NoImplicitPrelude #-}
{-# LANGUAGE ConstraintKinds #-}
{-# LANGUAGE DataKinds #-}
{-# LANGUAGE ScopedTypeVariables #-}
{-# LANGUAGE FlexibleContexts #-}
{-# LANGUAGE OverloadedStrings #-}
{-# LANGUAGE RecordWildCards #-}
{-# LANGUAGE TypeFamilies #-}

-- | The general Stack configuration that starts everything off. This should
-- be smart to falback if there is no stack.yaml, instead relying on
-- whatever files are available.
--
-- If there is no stack.yaml, and there is a cabal.config, we
-- read in those constraints, and if there's a cabal.sandbox.config,
-- we read any constraints from there and also find the package
-- database from there, etc. And if there's nothing, we should
-- probably default to behaving like cabal, possibly with spitting out
-- a warning that "you should run `stk init` to make things better".
module Stack.Config
  (loadConfig
  ,loadConfigYaml
  ,packagesParser
  ,getImplicitGlobalProjectDir
  ,getSnapshots
  ,makeConcreteResolver
  ,checkOwnership
  ,getInContainer
  ,getInNixShell
  ,defaultConfigYaml
  ,getProjectConfig
  ,withBuildConfig
  ) where

import           Control.Monad.Extra (firstJustM)
import           Stack.Prelude
import           Pantry.Internal.AesonExtended
import qualified Data.ByteString as S
import           Data.ByteString.Builder (byteString)
import           Data.Coerce (coerce)
import qualified Data.IntMap as IntMap
import qualified Data.Map as Map
import qualified Data.Map.Merge.Strict as MS
import qualified Data.Monoid
import           Data.Monoid.Map (MonoidMap(..))
import qualified Data.Text as T
import qualified Data.Yaml as Yaml
import           Distribution.System (OS (..), Platform (..), buildPlatform, Arch(OtherArch))
import qualified Distribution.Text
import           Distribution.Version (simplifyVersionRange, mkVersion')
import           GHC.Conc (getNumProcessors)
import           Lens.Micro ((.~))
import           Network.HTTP.StackClient (httpJSON, parseUrlThrow, getResponseBody)
import           Options.Applicative (Parser, strOption, long, help)
import           Path
import           Path.Extra (toFilePathNoTrailingSep)
import           Path.Find (findInParents)
import           Path.IO
import qualified Paths_stack as Meta
import           Stack.Config.Build
import           Stack.Config.Docker
import           Stack.Config.Nix
import           Stack.Constants
import           Stack.Build.Haddock (shouldHaddockDeps)
import           Stack.Lock (lockCachedWanted)
import           Stack.Storage.Project (initProjectStorage)
import           Stack.Storage.User (initUserStorage)
import           Stack.SourceMap
import           Stack.Types.Build
import           Stack.Types.Compiler
import           Stack.Types.Config
import           Stack.Types.Docker
import           Stack.Types.Nix
import           Stack.Types.Resolver
import           Stack.Types.SourceMap
import           Stack.Types.Version
import           System.Console.ANSI (hSupportsANSIWithoutEmulation)
import           System.Environment
import           System.Info.ShortPathName (getShortPathName)
import           System.PosixCompat.Files (fileOwner, getFileStatus)
import           System.PosixCompat.User (getEffectiveUserID)
import           RIO.List (unzip)
import           RIO.PrettyPrint (stylesUpdateL, useColorL)
import           RIO.Process
import           RIO.Time (toGregorian)

-- | If deprecated path exists, use it and print a warning.
-- Otherwise, return the new path.
tryDeprecatedPath
    :: HasLogFunc env
    => Maybe T.Text -- ^ Description of file for warning (if Nothing, no deprecation warning is displayed)
    -> (Path Abs a -> RIO env Bool) -- ^ Test for existence
    -> Path Abs a -- ^ New path
    -> Path Abs a -- ^ Deprecated path
    -> RIO env (Path Abs a, Bool) -- ^ (Path to use, whether it already exists)
tryDeprecatedPath mWarningDesc exists new old = do
    newExists <- exists new
    if newExists
        then return (new, True)
        else do
            oldExists <- exists old
            if oldExists
                then do
                    case mWarningDesc of
                        Nothing -> return ()
                        Just desc ->
                            logWarn $
                                "Warning: Location of " <> display desc <> " at '" <>
                                fromString (toFilePath old) <>
                                "' is deprecated; rename it to '" <>
                                fromString (toFilePath new) <>
                                "' instead"
                    return (old, True)
                else return (new, False)

-- | Get the location of the implicit global project directory.
-- If the directory already exists at the deprecated location, its location is returned.
-- Otherwise, the new location is returned.
getImplicitGlobalProjectDir
    :: HasLogFunc env
    => Config -> RIO env (Path Abs Dir)
getImplicitGlobalProjectDir config =
    --TEST no warning printed
    liftM fst $ tryDeprecatedPath
        Nothing
        doesDirExist
        (implicitGlobalProjectDir stackRoot)
        (implicitGlobalProjectDirDeprecated stackRoot)
  where
    stackRoot = view stackRootL config

-- | Download the 'Snapshots' value from stackage.org.
getSnapshots :: HasConfig env => RIO env Snapshots
getSnapshots = do
    latestUrlText <- askLatestSnapshotUrl
    latestUrl <- parseUrlThrow (T.unpack latestUrlText)
    logDebug $ "Downloading snapshot versions file from " <> display latestUrlText
    result <- httpJSON latestUrl
    logDebug "Done downloading and parsing snapshot versions file"
    return $ getResponseBody result

-- | Turn an 'AbstractResolver' into a 'Resolver'.
makeConcreteResolver
    :: HasConfig env
    => AbstractResolver
    -> RIO env RawSnapshotLocation
makeConcreteResolver (ARResolver r) = pure r
makeConcreteResolver ar = do
    r <-
        case ar of
            ARResolver r -> assert False $ makeConcreteResolver (ARResolver r)
            ARGlobal -> do
                config <- view configL
                implicitGlobalDir <- getImplicitGlobalProjectDir config
                let fp = implicitGlobalDir </> stackDotYaml
                iopc <- loadConfigYaml (parseProjectAndConfigMonoid (parent fp)) fp
                ProjectAndConfigMonoid project _ <- liftIO iopc
                return $ projectResolver project
            ARLatestNightly -> RSLSynonym . Nightly . snapshotsNightly <$> getSnapshots
            ARLatestLTSMajor x -> do
                snapshots <- getSnapshots
                case IntMap.lookup x $ snapshotsLts snapshots of
                    Nothing -> throwString $ "No LTS release found with major version " ++ show x
                    Just y -> return $ RSLSynonym $ LTS x y
            ARLatestLTS -> do
                snapshots <- getSnapshots
                if IntMap.null $ snapshotsLts snapshots
                   then throwString "No LTS releases found"
                   else let (x, y) = IntMap.findMax $ snapshotsLts snapshots
                        in return $ RSLSynonym $ LTS x y
    logInfo $ "Selected resolver: " <> display r
    return r

-- | Get the latest snapshot resolver available.
getLatestResolver :: HasConfig env => RIO env RawSnapshotLocation
getLatestResolver = do
    snapshots <- getSnapshots
    let mlts = uncurry LTS <$>
               listToMaybe (reverse (IntMap.toList (snapshotsLts snapshots)))
    pure $ RSLSynonym $ fromMaybe (Nightly (snapshotsNightly snapshots)) mlts

-- Interprets ConfigMonoid options.
configFromConfigMonoid
    :: HasRunner env
    => Path Abs Dir -- ^ stack root, e.g. ~/.stack
    -> Path Abs File -- ^ user config file path, e.g. ~/.stack/config.yaml
    -> Maybe AbstractResolver
    -> ProjectConfig (Project, Path Abs File)
    -> ConfigMonoid
    -> (Config -> RIO env a)
    -> RIO env a
configFromConfigMonoid
    configStackRoot configUserConfigPath configResolver
    configProject ConfigMonoid{..} inner = do
     -- If --stack-work is passed, prefer it. Otherwise, if STACK_WORK
     -- is set, use that. If neither, use the default ".stack-work"
     mstackWorkEnv <- liftIO $ lookupEnv stackWorkEnvVar
     let mproject =
           case configProject of
             PCProject pair -> Just pair
             PCGlobalProject -> Nothing
             PCNoProject _deps -> Nothing
         configAllowLocals =
           case configProject of
             PCProject _ -> True
             PCGlobalProject -> True
             PCNoProject _ -> False
     configWorkDir0 <- maybe (return relDirStackWork) (liftIO . parseRelDir) mstackWorkEnv
     let configWorkDir = fromFirst configWorkDir0 configMonoidWorkDir
         configLatestSnapshot = fromFirst
           "https://s3.amazonaws.com/haddock.stackage.org/snapshots.json"
           configMonoidLatestSnapshot
         clConnectionCount = fromFirst 8 configMonoidConnectionCount
         configHideTHLoading = fromFirstTrue configMonoidHideTHLoading
         configPrefixTimestamps = fromFirst False configMonoidPrefixTimestamps

         configGHCVariant = getFirst configMonoidGHCVariant
         configCompilerRepository = fromFirst
            defaultCompilerRepository
            configMonoidCompilerRepository
         configGHCBuild = getFirst configMonoidGHCBuild
         configInstallGHC = fromFirstTrue configMonoidInstallGHC
         configSkipGHCCheck = fromFirstFalse configMonoidSkipGHCCheck
         configSkipMsys = fromFirstFalse configMonoidSkipMsys

         configExtraIncludeDirs = configMonoidExtraIncludeDirs
         configExtraLibDirs = configMonoidExtraLibDirs
         configOverrideGccPath = getFirst configMonoidOverrideGccPath

         -- Only place in the codebase where platform is hard-coded. In theory
         -- in the future, allow it to be configured.
         (Platform defArch defOS) = buildPlatform
         arch = fromMaybe defArch
              $ getFirst configMonoidArch >>= Distribution.Text.simpleParse
         os = defOS
         configPlatform = Platform arch os

         configRequireStackVersion = simplifyVersionRange (getIntersectingVersionRange configMonoidRequireStackVersion)

         configCompilerCheck = fromFirst MatchMinor configMonoidCompilerCheck

     case arch of
         OtherArch "aarch64" -> return ()
         OtherArch unk -> logWarn $ "Warning: Unknown value for architecture setting: " <> displayShow unk
         _ -> return ()

     configPlatformVariant <- liftIO $
         maybe PlatformVariantNone PlatformVariant <$> lookupEnv platformVariantEnvVar

     let configBuild = buildOptsFromMonoid configMonoidBuildOpts
     configDocker <-
         dockerOptsFromMonoid (fmap fst mproject) configResolver configMonoidDockerOpts
     configNix <- nixOptsFromMonoid configMonoidNixOpts os

     configSystemGHC <-
         case (getFirst configMonoidSystemGHC, nixEnable configNix) of
             (Just False, True) ->
                 throwM NixRequiresSystemGhc
             _ ->
                 return
                     (fromFirst
                         (dockerEnable configDocker || nixEnable configNix)
                         configMonoidSystemGHC)

     when (isJust configGHCVariant && configSystemGHC) $
         throwM ManualGHCVariantSettingsAreIncompatibleWithSystemGHC

     rawEnv <- liftIO getEnvironment
     pathsEnv <- either throwM return
               $ augmentPathMap (map toFilePath configMonoidExtraPath)
                                (Map.fromList (map (T.pack *** T.pack) rawEnv))
     origEnv <- mkProcessContext pathsEnv
     let configProcessContextSettings _ = return origEnv

     configLocalProgramsBase <- case getFirst configMonoidLocalProgramsBase of
       Nothing -> getDefaultLocalProgramsBase configStackRoot configPlatform origEnv
       Just path -> return path
     let localProgramsFilePath = toFilePath configLocalProgramsBase
     when (osIsWindows && ' ' `elem` localProgramsFilePath) $ do
       ensureDir configLocalProgramsBase
       -- getShortPathName returns the long path name when a short name does not
       -- exist.
       shortLocalProgramsFilePath <-
         liftIO $ getShortPathName localProgramsFilePath
       when (' ' `elem` shortLocalProgramsFilePath) $ do
         logError $ "Stack's 'programs' path contains a space character and " <>
           "has no alternative short ('8 dot 3') name. This will cause " <>
           "problems with packages that use the GNU project's 'configure' " <>
           "shell script. Use the 'local-programs-path' configuration option " <>
           "to specify an alternative path. The current path is: " <>
           display (T.pack localProgramsFilePath)
     platformOnlyDir <- runReaderT platformOnlyRelDir (configPlatform, configPlatformVariant)
     let configLocalPrograms = configLocalProgramsBase </> platformOnlyDir

     configLocalBin <-
         case getFirst configMonoidLocalBinPath of
             Nothing -> do
                 localDir <- getAppUserDataDir "local"
                 return $ localDir </> relDirBin
             Just userPath ->
                 (case mproject of
                     -- Not in a project
                     Nothing -> resolveDir' userPath
                     -- Resolves to the project dir and appends the user path if it is relative
                     Just (_, configYaml) -> resolveDir (parent configYaml) userPath)
                 -- TODO: Either catch specific exceptions or add a
                 -- parseRelAsAbsDirMaybe utility and use it along with
                 -- resolveDirMaybe.
                 `catchAny`
                 const (throwIO (NoSuchDirectory userPath))

     configJobs <-
        case getFirst configMonoidJobs of
            Nothing -> liftIO getNumProcessors
            Just i -> return i
     let configConcurrentTests = fromFirst True configMonoidConcurrentTests

     let configTemplateParams = configMonoidTemplateParameters
         configScmInit = getFirst configMonoidScmInit
         configCabalConfigOpts = coerce configMonoidCabalConfigOpts
         configGhcOptionsByName = coerce configMonoidGhcOptionsByName
         configGhcOptionsByCat = coerce configMonoidGhcOptionsByCat
         configSetupInfoLocations = configMonoidSetupInfoLocations
         configSetupInfoInline = configMonoidSetupInfoInline
         configPvpBounds = fromFirst (PvpBounds PvpBoundsNone False) configMonoidPvpBounds
         configModifyCodePage = fromFirstTrue configMonoidModifyCodePage
         configExplicitSetupDeps = configMonoidExplicitSetupDeps
         configRebuildGhcOptions = fromFirstFalse configMonoidRebuildGhcOptions
         configApplyGhcOptions = fromFirst AGOLocals configMonoidApplyGhcOptions
         configAllowNewer = fromFirst False configMonoidAllowNewer
         configDefaultTemplate = getFirst configMonoidDefaultTemplate
         configDumpLogs = fromFirst DumpWarningLogs configMonoidDumpLogs
         configSaveHackageCreds = fromFirst True configMonoidSaveHackageCreds
         configHackageBaseUrl = fromFirst "https://hackage.haskell.org/" configMonoidHackageBaseUrl
         configHideSourcePaths = fromFirstTrue configMonoidHideSourcePaths
         configRecommendUpgrade = fromFirstTrue configMonoidRecommendUpgrade

     configAllowDifferentUser <-
        case getFirst configMonoidAllowDifferentUser of
            Just True -> return True
            _ -> getInContainer

     configRunner' <- view runnerL

     useAnsi <- liftIO $ fromMaybe True <$>
                         hSupportsANSIWithoutEmulation stderr

     let stylesUpdate' = (configRunner' ^. stylesUpdateL) <>
           configMonoidStyles
         useColor' = runnerUseColor configRunner'
         mUseColor = do
            colorWhen <- getFirst configMonoidColorWhen
            return $ case colorWhen of
                ColorNever  -> False
                ColorAlways -> True
                ColorAuto  -> useAnsi
         configRunner = configRunner'
             & processContextL .~ origEnv
             & stylesUpdateL .~ stylesUpdate'
             & useColorL .~ fromMaybe useColor' mUseColor

     hsc <-
       case getFirst configMonoidPackageIndices of
         Nothing -> pure defaultHackageSecurityConfig
         Just [hsc] -> pure hsc
         Just x -> error $ "When overriding the default package index, you must provide exactly one value, received: " ++ show x
     mpantryRoot <- liftIO $ lookupEnv "PANTRY_ROOT"
     pantryRoot <-
       case mpantryRoot of
         Just dir ->
           case parseAbsDir dir of
             Nothing -> throwString $ "Failed to parse PANTRY_ROOT environment variable (expected absolute directory): " ++ show dir
             Just x -> pure x
         Nothing -> pure $ configStackRoot </> relDirPantry

<<<<<<< HEAD
     let snapLoc =
            case getFirst configMonoidSnapshotLocation of 
                Nothing -> defaultSnapshotLocation
                Just addr -> customSnapshotLocation
                                where
                    customSnapshotLocation (LTS x y) =
                        mkRSLUrl $ addr'
                            <> "/lts/" <> display x
                            <> "/" <> display y <> ".yaml"
                    customSnapshotLocation (Nightly date) =
                        let (year, month, day) = toGregorian date
                        in mkRSLUrl $ addr'
                            <> "/nightly/"
                            <> display year
                            <> "/" <> display month
                            <> "/" <> display day <> ".yaml"
                    mkRSLUrl builder = RSLUrl (utf8BuilderToText builder) Nothing
                    addr' = display $ T.dropWhileEnd (=='/') addr
=======
     let configStackDeveloperMode = fromFirst stackDeveloperModeDefault configMonoidStackDeveloperMode

>>>>>>> cda93514
     withPantryConfig
       pantryRoot
       hsc
       (maybe HpackBundled HpackCommand $ getFirst configMonoidOverrideHpack)
       clConnectionCount
       (fromFirst defaultCasaRepoPrefix configMonoidCasaRepoPrefix)
       defaultCasaMaxPerRequest
       snapLoc
       (\configPantryConfig -> initUserStorage
         (configStackRoot </> relFileStorage)
         (\configUserStorage -> inner Config {..}))

-- | Get the default location of the local programs directory.
getDefaultLocalProgramsBase :: MonadThrow m
                            => Path Abs Dir
                            -> Platform
                            -> ProcessContext
                            -> m (Path Abs Dir)
getDefaultLocalProgramsBase configStackRoot configPlatform override =
  let
    defaultBase = configStackRoot </> relDirPrograms
  in
    case configPlatform of
      -- For historical reasons, on Windows a subdirectory of LOCALAPPDATA is
      -- used instead of a subdirectory of STACK_ROOT. Unifying the defaults would
      -- mean that Windows users would manually have to move data from the old
      -- location to the new one, which is undesirable.
      Platform _ Windows ->
        case Map.lookup "LOCALAPPDATA" $ view envVarsL override of
          Just t ->
            case parseAbsDir $ T.unpack t of
              Nothing -> throwM $ stringException ("Failed to parse LOCALAPPDATA environment variable (expected absolute directory): " ++ show t)
              Just lad ->
                return $ lad </> relDirUpperPrograms </> relDirStackProgName
          Nothing -> return defaultBase
      _ -> return defaultBase

-- | Load the configuration, using current directory, environment variables,
-- and defaults as necessary.
loadConfig :: HasRunner env => (Config -> RIO env a) -> RIO env a
loadConfig inner = do
    mstackYaml <- view $ globalOptsL.to globalStackYaml
    mproject <- loadProjectConfig mstackYaml
    mresolver <- view $ globalOptsL.to globalResolver
    configArgs <- view $ globalOptsL.to globalConfigMonoid
    (stackRoot, userOwnsStackRoot) <- determineStackRootAndOwnership configArgs

    let (mproject', addConfigMonoid) =
          case mproject of
            PCProject (proj, fp, cm) -> (PCProject (proj, fp), (cm:))
            PCGlobalProject -> (PCGlobalProject, id)
            PCNoProject deps -> (PCNoProject deps, id)

    userConfigPath <- getDefaultUserConfigPath stackRoot
    extraConfigs0 <- getExtraConfigs userConfigPath >>=
        mapM (\file -> loadConfigYaml (parseConfigMonoid (parent file)) file)
    let extraConfigs =
          -- non-project config files' existence of a docker section should never default docker
          -- to enabled, so make it look like they didn't exist
          map (\c -> c {configMonoidDockerOpts =
                            (configMonoidDockerOpts c) {dockerMonoidDefaultEnable = Any False}})
              extraConfigs0

    let withConfig =
          configFromConfigMonoid
            stackRoot
            userConfigPath
            mresolver
            mproject'
            (mconcat $ configArgs : addConfigMonoid extraConfigs)

    withConfig $ \config -> do
      unless (mkVersion' Meta.version `withinRange` configRequireStackVersion config)
          (throwM (BadStackVersionException (configRequireStackVersion config)))
      unless (configAllowDifferentUser config) $ do
          unless userOwnsStackRoot $
              throwM (UserDoesn'tOwnDirectory stackRoot)
          forM_ (configProjectRoot config) $ \dir ->
              checkOwnership (dir </> configWorkDir config)
      inner config

-- | Load the build configuration, adds build-specific values to config loaded by @loadConfig@.
-- values.
withBuildConfig
  :: RIO BuildConfig a
  -> RIO Config a
withBuildConfig inner = do
    config <- ask

    -- If provided, turn the AbstractResolver from the command line
    -- into a Resolver that can be used below.

    -- The configResolver and mcompiler are provided on the command
    -- line. In order to properly deal with an AbstractResolver, we
    -- need a base directory (to deal with custom snapshot relative
    -- paths). We consider the current working directory to be the
    -- correct base. Let's calculate the mresolver first.
    mresolver <- forM (configResolver config) $ \aresolver -> do
      logDebug ("Using resolver: " <> display aresolver <> " specified on command line")
      makeConcreteResolver aresolver

    (project', stackYamlFP) <- case configProject config of
      PCProject (project, fp) -> do
          forM_ (projectUserMsg project) (logWarn . fromString)
          return (project, fp)
      PCNoProject extraDeps -> do
          p <-
            case mresolver of
              Nothing -> throwIO NoResolverWhenUsingNoProject
              Just _ -> getEmptyProject mresolver extraDeps
          return (p, configUserConfigPath config)
      PCGlobalProject -> do
            logDebug "Run from outside a project, using implicit global project config"
            destDir <- getImplicitGlobalProjectDir config
            let dest :: Path Abs File
                dest = destDir </> stackDotYaml
                dest' :: FilePath
                dest' = toFilePath dest
            ensureDir destDir
            exists <- doesFileExist dest
            if exists
               then do
                   iopc <- loadConfigYaml (parseProjectAndConfigMonoid destDir) dest
                   ProjectAndConfigMonoid project _ <- liftIO iopc
                   when (view terminalL config) $
                       case configResolver config of
                           Nothing ->
                               logDebug $
                                 "Using resolver: " <>
                                 display (projectResolver project) <>
                                 " from implicit global project's config file: " <>
                                 fromString dest'
                           Just _ -> return ()
                   return (project, dest)
               else do
                   logInfo ("Writing implicit global project config file to: " <> fromString dest')
                   logInfo "Note: You can change the snapshot via the resolver field there."
                   p <- getEmptyProject mresolver []
                   liftIO $ do
                       writeBinaryFileAtomic dest $ byteString $ S.concat
                           [ "# This is the implicit global project's config file, which is only used when\n"
                           , "# 'stack' is run outside of a real project.  Settings here do _not_ act as\n"
                           , "# defaults for all projects.  To change stack's default settings, edit\n"
                           , "# '", encodeUtf8 (T.pack $ toFilePath $ configUserConfigPath config), "' instead.\n"
                           , "#\n"
                           , "# For more information about stack's configuration, see\n"
                           , "# http://docs.haskellstack.org/en/stable/yaml_configuration/\n"
                           , "#\n"
                           , Yaml.encode p]
                       writeBinaryFileAtomic (parent dest </> relFileReadmeTxt)
                           "This is the implicit global project, which is used only when 'stack' is run\n\
                           \outside of a real project.\n"
                   return (p, dest)
    mcompiler <- view $ globalOptsL.to globalCompiler
    let project = project'
            { projectCompiler = mcompiler <|> projectCompiler project'
            , projectResolver = fromMaybe (projectResolver project') mresolver
            }
    extraPackageDBs <- mapM resolveDir' (projectExtraPackageDBs project)

    wanted <- lockCachedWanted stackYamlFP (projectResolver project) $
        fillProjectWanted stackYamlFP config project

    -- Unfortunately redoes getProjectWorkDir, since we don't have a BuildConfig yet
    workDir <- view workDirL
    let projectStorageFile = parent stackYamlFP </> workDir </> relFileStorage

    initProjectStorage projectStorageFile $ \projectStorage -> do
      let bc = BuildConfig
            { bcConfig = config
            , bcSMWanted = wanted
            , bcExtraPackageDBs = extraPackageDBs
            , bcStackYaml = stackYamlFP
            , bcCurator = projectCurator project
            , bcProjectStorage = projectStorage
            }
      runRIO bc inner
  where
    getEmptyProject :: Maybe RawSnapshotLocation -> [PackageIdentifierRevision] -> RIO Config Project
    getEmptyProject mresolver extraDeps = do
      r <- case mresolver of
            Just resolver -> do
                logInfo ("Using resolver: " <> display resolver <> " specified on command line")
                return resolver
            Nothing -> do
                r'' <- getLatestResolver
                logInfo ("Using latest snapshot resolver: " <> display r'')
                return r''
      return Project
        { projectUserMsg = Nothing
        , projectPackages = []
        , projectDependencies = map (RPLImmutable . flip RPLIHackage Nothing) extraDeps
        , projectFlags = mempty
        , projectResolver = r
        , projectCompiler = Nothing
        , projectExtraPackageDBs = []
        , projectCurator = Nothing
        , projectDropPackages = mempty
        }

fillProjectWanted ::
       (HasProcessContext env, HasLogFunc env, HasPantryConfig env)
    => Path Abs t
    -> Config
    -> Project
    -> Map RawPackageLocationImmutable PackageLocationImmutable
    -> WantedCompiler
    -> Map PackageName (Bool -> RIO env DepPackage)
    -> RIO env (SMWanted, [CompletedPLI])
fillProjectWanted stackYamlFP config project locCache snapCompiler snapPackages = do
    let bopts = configBuild config

    packages0 <- for (projectPackages project) $ \fp@(RelFilePath t) -> do
      abs' <- resolveDir (parent stackYamlFP) (T.unpack t)
      let resolved = ResolvedPath fp abs'
      pp <- mkProjectPackage YesPrintWarnings resolved (boptsHaddock bopts)
      pure (cpName $ ppCommon pp, pp)

    (deps0, mcompleted) <- fmap unzip . forM (projectDependencies project) $ \rpl -> do
      (pl, mCompleted) <- case rpl of
         RPLImmutable rpli -> do
           (compl, mcompl) <-
             case Map.lookup rpli locCache of
               Just compl -> pure (compl, Just compl)
               Nothing -> do
                 cpl <- completePackageLocation rpli
                 if cplHasCabalFile cpl
                   then pure (cplComplete cpl, Just $ cplComplete cpl)
                   else do
                     warnMissingCabalFile rpli
                     pure (cplComplete cpl, Nothing)
           pure (PLImmutable compl, CompletedPLI rpli <$> mcompl)
         RPLMutable p ->
           pure (PLMutable p, Nothing)
      dp <- additionalDepPackage (shouldHaddockDeps bopts) pl
      pure ((cpName $ dpCommon dp, dp), mCompleted)

    checkDuplicateNames $
      map (second (PLMutable . ppResolvedDir)) packages0 ++
      map (second dpLocation) deps0

    let packages1 = Map.fromList packages0
        snPackages = snapPackages
          `Map.difference` packages1
          `Map.difference` Map.fromList deps0
          `Map.withoutKeys` projectDropPackages project

    snDeps <- for snPackages $ \getDep -> getDep (shouldHaddockDeps bopts)

    let deps1 = Map.fromList deps0 `Map.union` snDeps

    let mergeApply m1 m2 f =
          MS.merge MS.preserveMissing MS.dropMissing (MS.zipWithMatched f) m1 m2
        pFlags = projectFlags project
        packages2 = mergeApply packages1 pFlags $
          \_ p flags -> p{ppCommon=(ppCommon p){cpFlags=flags}}
        deps2 = mergeApply deps1 pFlags $
          \_ d flags -> d{dpCommon=(dpCommon d){cpFlags=flags}}

    checkFlagsUsedThrowing pFlags FSStackYaml packages1 deps1

    let pkgGhcOptions = configGhcOptionsByName config
        deps = mergeApply deps2 pkgGhcOptions $
          \_ d options -> d{dpCommon=(dpCommon d){cpGhcOptions=options}}
        packages = mergeApply packages2 pkgGhcOptions $
          \_ p options -> p{ppCommon=(ppCommon p){cpGhcOptions=options}}
        unusedPkgGhcOptions = pkgGhcOptions `Map.restrictKeys` Map.keysSet packages2
          `Map.restrictKeys` Map.keysSet deps2

    unless (Map.null unusedPkgGhcOptions) $
      throwM $ InvalidGhcOptionsSpecification (Map.keys unusedPkgGhcOptions)

    let wanted = SMWanted
          { smwCompiler = fromMaybe snapCompiler (projectCompiler project)
          , smwProject = packages
          , smwDeps = deps
          , smwSnapshotLocation = projectResolver project
          }

    pure (wanted, catMaybes mcompleted)


-- | Check if there are any duplicate package names and, if so, throw an
-- exception.
checkDuplicateNames :: MonadThrow m => [(PackageName, PackageLocation)] -> m ()
checkDuplicateNames locals =
    case filter hasMultiples $ Map.toList $ Map.fromListWith (++) $ map (second return) locals of
        [] -> return ()
        x -> throwM $ DuplicateLocalPackageNames x
  where
    hasMultiples (_, _:_:_) = True
    hasMultiples _ = False


-- | Get the stack root, e.g. @~/.stack@, and determine whether the user owns it.
--
-- On Windows, the second value is always 'True'.
determineStackRootAndOwnership
    :: (MonadIO m)
    => ConfigMonoid
    -- ^ Parsed command-line arguments
    -> m (Path Abs Dir, Bool)
determineStackRootAndOwnership clArgs = liftIO $ do
    stackRoot <- do
        case getFirst (configMonoidStackRoot clArgs) of
            Just x -> return x
            Nothing -> do
                mstackRoot <- lookupEnv stackRootEnvVar
                case mstackRoot of
                    Nothing -> getAppUserDataDir stackProgName
                    Just x -> case parseAbsDir x of
                        Nothing -> throwString ("Failed to parse STACK_ROOT environment variable (expected absolute directory): " ++ show x)
                        Just parsed -> return parsed

    (existingStackRootOrParentDir, userOwnsIt) <- do
        mdirAndOwnership <- findInParents getDirAndOwnership stackRoot
        case mdirAndOwnership of
            Just x -> return x
            Nothing -> throwIO (BadStackRoot stackRoot)

    when (existingStackRootOrParentDir /= stackRoot) $
        if userOwnsIt
            then ensureDir stackRoot
            else throwIO $
                Won'tCreateStackRootInDirectoryOwnedByDifferentUser
                    stackRoot
                    existingStackRootOrParentDir

    stackRoot' <- canonicalizePath stackRoot
    return (stackRoot', userOwnsIt)

-- | @'checkOwnership' dir@ throws 'UserDoesn'tOwnDirectory' if @dir@
-- isn't owned by the current user.
--
-- If @dir@ doesn't exist, its parent directory is checked instead.
-- If the parent directory doesn't exist either, @'NoSuchDirectory' ('parent' dir)@
-- is thrown.
checkOwnership :: (MonadIO m) => Path Abs Dir -> m ()
checkOwnership dir = do
    mdirAndOwnership <- firstJustM getDirAndOwnership [dir, parent dir]
    case mdirAndOwnership of
        Just (_, True) -> return ()
        Just (dir', False) -> throwIO (UserDoesn'tOwnDirectory dir')
        Nothing ->
            (throwIO . NoSuchDirectory) $ (toFilePathNoTrailingSep . parent) dir

-- | @'getDirAndOwnership' dir@ returns @'Just' (dir, 'True')@ when @dir@
-- exists and the current user owns it in the sense of 'isOwnedByUser'.
getDirAndOwnership
    :: (MonadIO m)
    => Path Abs Dir
    -> m (Maybe (Path Abs Dir, Bool))
getDirAndOwnership dir = liftIO $ forgivingAbsence $ do
    ownership <- isOwnedByUser dir
    return (dir, ownership)

-- | Check whether the current user (determined with 'getEffectiveUserId') is
-- the owner for the given path.
--
-- Will always return 'True' on Windows.
isOwnedByUser :: MonadIO m => Path Abs t -> m Bool
isOwnedByUser path = liftIO $ do
    if osIsWindows
        then return True
        else do
            fileStatus <- getFileStatus (toFilePath path)
            user <- getEffectiveUserID
            return (user == fileOwner fileStatus)

-- | 'True' if we are currently running inside a Docker container.
getInContainer :: (MonadIO m) => m Bool
getInContainer = liftIO (isJust <$> lookupEnv inContainerEnvVar)

-- | 'True' if we are currently running inside a Nix.
getInNixShell :: (MonadIO m) => m Bool
getInNixShell = liftIO (isJust <$> lookupEnv inNixShellEnvVar)

-- | Determine the extra config file locations which exist.
--
-- Returns most local first
getExtraConfigs :: HasLogFunc env
                => Path Abs File -- ^ use config path
                -> RIO env [Path Abs File]
getExtraConfigs userConfigPath = do
  defaultStackGlobalConfigPath <- getDefaultGlobalConfigPath
  liftIO $ do
    env <- getEnvironment
    mstackConfig <-
        maybe (return Nothing) (fmap Just . parseAbsFile)
      $ lookup "STACK_CONFIG" env
    mstackGlobalConfig <-
        maybe (return Nothing) (fmap Just . parseAbsFile)
      $ lookup "STACK_GLOBAL_CONFIG" env
    filterM doesFileExist
        $ fromMaybe userConfigPath mstackConfig
        : maybe [] return (mstackGlobalConfig <|> defaultStackGlobalConfigPath)

-- | Load and parse YAML from the given config file. Throws
-- 'ParseConfigFileException' when there's a decoding error.
loadConfigYaml
    :: HasLogFunc env
    => (Value -> Yaml.Parser (WithJSONWarnings a)) -> Path Abs File -> RIO env a
loadConfigYaml parser path = do
    eres <- loadYaml parser path
    case eres of
        Left err -> liftIO $ throwM (ParseConfigFileException path err)
        Right res -> return res

-- | Load and parse YAML from the given file.
loadYaml
    :: HasLogFunc env
    => (Value -> Yaml.Parser (WithJSONWarnings a)) -> Path Abs File -> RIO env (Either Yaml.ParseException a)
loadYaml parser path = do
    eres <- liftIO $ Yaml.decodeFileEither (toFilePath path)
    case eres  of
        Left err -> return (Left err)
        Right val ->
            case Yaml.parseEither parser val of
                Left err -> return (Left (Yaml.AesonException err))
                Right (WithJSONWarnings res warnings) -> do
                    logJSONWarnings (toFilePath path) warnings
                    return (Right res)

-- | Get the location of the project config file, if it exists.
getProjectConfig :: HasLogFunc env
                 => StackYamlLoc
                 -- ^ Override stack.yaml
                 -> RIO env (ProjectConfig (Path Abs File))
getProjectConfig (SYLOverride stackYaml) = return $ PCProject stackYaml
getProjectConfig SYLGlobalProject = return PCGlobalProject
getProjectConfig SYLDefault = do
    env <- liftIO getEnvironment
    case lookup "STACK_YAML" env of
        Just fp -> do
            logInfo "Getting project config file from STACK_YAML environment"
            liftM PCProject $ resolveFile' fp
        Nothing -> do
            currDir <- getCurrentDir
            maybe PCGlobalProject PCProject <$> findInParents getStackDotYaml currDir
  where
    getStackDotYaml dir = do
        let fp = dir </> stackDotYaml
            fp' = toFilePath fp
        logDebug $ "Checking for project config at: " <> fromString fp'
        exists <- doesFileExist fp
        if exists
            then return $ Just fp
            else return Nothing
getProjectConfig (SYLNoProject extraDeps) = return $ PCNoProject extraDeps

-- | Find the project config file location, respecting environment variables
-- and otherwise traversing parents. If no config is found, we supply a default
-- based on current directory.
loadProjectConfig :: HasLogFunc env
                  => StackYamlLoc
                  -- ^ Override stack.yaml
                  -> RIO env (ProjectConfig (Project, Path Abs File, ConfigMonoid))
loadProjectConfig mstackYaml = do
    mfp <- getProjectConfig mstackYaml
    case mfp of
        PCProject fp -> do
            currDir <- getCurrentDir
            logDebug $ "Loading project config file " <>
                        fromString (maybe (toFilePath fp) toFilePath (stripProperPrefix currDir fp))
            PCProject <$> load fp
        PCGlobalProject -> do
            logDebug "No project config file found, using defaults."
            return PCGlobalProject
        PCNoProject extraDeps -> do
            logDebug "Ignoring config files"
            return $ PCNoProject extraDeps
  where
    load fp = do
        iopc <- loadConfigYaml (parseProjectAndConfigMonoid (parent fp)) fp
        ProjectAndConfigMonoid project config <- liftIO iopc
        return (project, fp, config)

-- | Get the location of the default stack configuration file.
-- If a file already exists at the deprecated location, its location is returned.
-- Otherwise, the new location is returned.
getDefaultGlobalConfigPath
    :: HasLogFunc env
    => RIO env (Maybe (Path Abs File))
getDefaultGlobalConfigPath =
    case (defaultGlobalConfigPath, defaultGlobalConfigPathDeprecated) of
        (Just new,Just old) ->
            liftM (Just . fst ) $
            tryDeprecatedPath
                (Just "non-project global configuration file")
                doesFileExist
                new
                old
        (Just new,Nothing) -> return (Just new)
        _ -> return Nothing

-- | Get the location of the default user configuration file.
-- If a file already exists at the deprecated location, its location is returned.
-- Otherwise, the new location is returned.
getDefaultUserConfigPath
    :: HasLogFunc env
    => Path Abs Dir -> RIO env (Path Abs File)
getDefaultUserConfigPath stackRoot = do
    (path, exists) <- tryDeprecatedPath
        (Just "non-project configuration file")
        doesFileExist
        (defaultUserConfigPath stackRoot)
        (defaultUserConfigPathDeprecated stackRoot)
    unless exists $ do
        ensureDir (parent path)
        liftIO $ writeBinaryFileAtomic path defaultConfigYaml
    return path

packagesParser :: Parser [String]
packagesParser = many (strOption (long "package" <> help "Additional packages that must be installed"))

defaultConfigYaml :: IsString s => s
defaultConfigYaml =
  "# This file contains default non-project-specific settings for 'stack', used\n\
  \# in all projects.  For more information about stack's configuration, see\n\
  \# http://docs.haskellstack.org/en/stable/yaml_configuration/\n\
  \\n\
  \# The following parameters are used by \"stack new\" to automatically fill fields\n\
  \# in the cabal config. We recommend uncommenting them and filling them out if\n\
  \# you intend to use 'stack new'.\n\
  \# See https://docs.haskellstack.org/en/stable/yaml_configuration/#templates\n\
  \templates:\n\
  \  params:\n\
  \#    author-name:\n\
  \#    author-email:\n\
  \#    copyright:\n\
  \#    github-username:\n\
  \\n\
  \# The following parameter specifies stack's output styles; STYLES is a\n\
  \# colon-delimited sequence of key=value, where 'key' is a style name and\n\
  \# 'value' is a semicolon-delimited list of 'ANSI' SGR (Select Graphic\n\
  \# Rendition) control codes (in decimal). Use \"stack ls stack-colors --basic\"\n\
  \# to see the current sequence.\n\
  \# stack-colors: STYLES\n"<|MERGE_RESOLUTION|>--- conflicted
+++ resolved
@@ -373,9 +373,8 @@
              Just x -> pure x
          Nothing -> pure $ configStackRoot </> relDirPantry
 
-<<<<<<< HEAD
      let snapLoc =
-            case getFirst configMonoidSnapshotLocation of 
+            case getFirst configMonoidSnapshotLocation of
                 Nothing -> defaultSnapshotLocation
                 Just addr -> customSnapshotLocation
                                 where
@@ -392,10 +391,9 @@
                             <> "/" <> display day <> ".yaml"
                     mkRSLUrl builder = RSLUrl (utf8BuilderToText builder) Nothing
                     addr' = display $ T.dropWhileEnd (=='/') addr
-=======
+
      let configStackDeveloperMode = fromFirst stackDeveloperModeDefault configMonoidStackDeveloperMode
 
->>>>>>> cda93514
      withPantryConfig
        pantryRoot
        hsc
