--- conflicted
+++ resolved
@@ -359,15 +359,6 @@
 
      configRunner' <- view runnerL
 
-<<<<<<< HEAD
-     let stylesUpdate' = runnerStylesUpdate configRunner' <>
-           configMonoidStyles
-         configRunner = configRunner' & processContextL .~ origEnv &
-           stylesUpdateL .~ stylesUpdate'
-=======
-     clCache <- newIORef Nothing
-     clUpdateRef <- newMVar True
-
      useAnsi <- liftIO $ hSupportsANSI stderr
 
      let stylesUpdate' = runnerStylesUpdate configRunner' <>
@@ -383,8 +374,6 @@
              & processContextL .~ origEnv
              & stylesUpdateL .~ stylesUpdate'
              & useColorL .~ fromMaybe useColor' mUseColor
-         configCabalLoader = CabalLoader {..}
->>>>>>> d341d504
 
      hsc <-
        case getFirst configMonoidPackageIndices of
