--- conflicted
+++ resolved
@@ -148,13 +148,8 @@
           case fromException e of
               Just ec -> System.Exit.exitWith ec
               Nothing -> do
-<<<<<<< HEAD
                   logError $ fromString $ displayException e
                   exitFailure
-=======
-                  hPrint stderr e
-                  System.Exit.exitFailure
->>>>>>> ab43be66
 
 -- Vertically combine only the error component of the first argument with the
 -- error component of the second.
@@ -565,7 +560,6 @@
 buildCmd :: BuildOptsCLI -> RIO Runner ()
 buildCmd opts = do
   when (any (("-prof" `elem`) . either (const []) id . parseArgs Escaping) (boptsCLIGhcOptions opts)) $ do
-<<<<<<< HEAD
     logError "Error: When building with stack, you should not use the -prof GHC option"
     logError "Instead, please use --library-profiling and --executable-profiling"
     logError "See: https://github.com/commercialhaskell/stack/issues/1015"
@@ -576,16 +570,6 @@
       FileWatchPoll -> fileWatchPoll stderr (inner . Just)
       FileWatch -> fileWatch stderr (inner . Just)
       NoFileWatch -> inner Nothing
-=======
-    hPutStrLn stderr "Error: When building with stack, you should not use the -prof GHC option"
-    hPutStrLn stderr "Instead, please use --library-profiling and --executable-profiling"
-    hPutStrLn stderr "See: https://github.com/commercialhaskell/stack/issues/1015"
-    System.Exit.exitFailure
-  case boptsCLIFileWatch opts of
-    FileWatchPoll -> fileWatchPoll stderr inner
-    FileWatch -> fileWatch stderr inner
-    NoFileWatch -> inner $ const $ return ()
->>>>>>> ab43be66
   where
     inner
       :: Maybe (Set (Path Abs File) -> IO ())
@@ -666,21 +650,13 @@
                 , flow "Can't find:"
                 , line <> invalidList
                 ]
-<<<<<<< HEAD
             exitFailure
-=======
-            liftIO System.Exit.exitFailure
->>>>>>> ab43be66
         when (null files && null dirs) $ do
             prettyErrorL
                 [ PP.style Shell "stack upload"
                 , flow "expects a list of sdist tarballs or package directories, but none were specified."
                 ]
-<<<<<<< HEAD
             exitFailure
-=======
-            liftIO System.Exit.exitFailure
->>>>>>> ab43be66
         config <- view configL
         let hackageUrl = T.unpack $ configHackageBaseUrl config
         getCreds <- liftIO $ memoizeRef $ Upload.loadCreds config
@@ -718,11 +694,7 @@
                         , pretty stackYaml
                         , flow "contains no packages, so no sdist tarballs will be generated."
                         ]
-<<<<<<< HEAD
                     exitFailure
-=======
-                    liftIO System.Exit.exitFailure
->>>>>>> ab43be66
                 return dirs
             else mapM resolveDir' (sdoptsDirsToWorkWith sdistOpts)
         forM_ dirs' $ \dir -> do
@@ -777,15 +749,9 @@
           case mId of
               Just i -> return (head $ words (T.unpack i))
               -- should never happen as we have already installed the packages
-<<<<<<< HEAD
               _      -> do
                   logError ("Could not find package id of package " <> fromString name)
                   exitFailure
-=======
-              _      -> liftIO $ do
-                  hPutStrLn stderr ("Could not find package id of package " ++ name)
-                  System.Exit.exitFailure
->>>>>>> ab43be66
 
       getPkgOpts pkgs =
           map ("-package-id=" ++) <$> mapM getPkgId pkgs
@@ -807,11 +773,7 @@
                 return (T.unpack exe', args')
               _                -> do
                   logError "No executables found."
-<<<<<<< HEAD
                   exitFailure
-=======
-                  liftIO System.Exit.exitFailure
->>>>>>> ab43be66
 
       getGhcCmd pkgs args = do
           pkgopts <- getPkgOpts pkgs
