--- conflicted
+++ resolved
@@ -464,24 +464,16 @@
                           dockerCleanupOptsParser)
         addSubCommands'
             ConfigCmd.cfgCmdName
-<<<<<<< HEAD
-            "Subcommands specific to modifying stack.yaml files"
-            (addCommand' ConfigCmd.cfgCmdSetName
-                        "Sets a field in the project's stack.yaml to value"
-                        (withConfig NoReexec . cfgCmdSet)
-                        configCmdSetParser)
-=======
             "Subcommands for accessing and modifying configuration values"
             (do
                addCommand' ConfigCmd.cfgCmdSetName
                           "Sets a field in the project's stack.yaml to value"
-                          (withConfig . cfgCmdSet)
+                          (withConfig NoReexec . cfgCmdSet)
                           configCmdSetParser
                addCommand' ConfigCmd.cfgCmdEnvName
                           "Print environment variables for use in a shell"
-                          (withConfig . withDefaultEnvConfig . cfgCmdEnv)
+                          (withConfig YesReexec . withDefaultEnvConfig . cfgCmdEnv)
                           configCmdEnvParser)
->>>>>>> 8b4d2df9
         addSubCommands'
           "hpc"
           "Subcommands specific to Haskell Program Coverage"
