--- conflicted
+++ resolved
@@ -85,14 +85,8 @@
 
   describe "loadConfig" $ do
     let loadConfig' inner =
-<<<<<<< HEAD
-          withRunner logLevel True False ColorAuto Nothing False $ \runner ->
-          runRIO runner $ loadConfig mempty Nothing SYLDefault inner
-=======
-          withRunner logLevel True False ColorAuto defaultStyles Nothing False $ \runner -> do
-            lc <- runRIO runner $ loadConfig mempty Nothing SYLDefault
-            inner lc
->>>>>>> 15decc85
+          withRunner logLevel True False ColorAuto defaultStyles Nothing False $ \runner ->
+            runRIO runner $ loadConfig mempty Nothing SYLDefault inner
     -- TODO(danburton): make sure parent dirs also don't have config file
     it "works even if no config file exists" $ example $
       loadConfig' $ const $ return ()
