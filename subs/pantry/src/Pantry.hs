--- conflicted
+++ resolved
@@ -814,11 +814,10 @@
 hpackExecutableL :: HasPantryConfig env => SimpleGetter env HpackExecutable
 hpackExecutableL = pantryConfigL.to pcHpackExecutable
 
-<<<<<<< HEAD
-getTreeKey :: PackageLocation -> Maybe TreeKey
-getTreeKey (PLHackage _ mtree) = mtree
-getTreeKey (PLArchive _ pm) = pmTree pm
-getTreeKey (PLRepo _ pm) = pmTree pm
+getTreeKey :: PackageLocationImmutable -> Maybe TreeKey
+getTreeKey (PLIHackage _ mtree) = mtree
+getTreeKey (PLIArchive _ pm) = pmTree pm
+getTreeKey (PLIRepo _ pm) = pmTree pm
 
 data PantryApp = PantryApp
   { paSimpleApp :: !SimpleApp
@@ -851,10 +850,4 @@
           { paSimpleApp = sa
           , paPantryConfig = pc
           }
-        f
-=======
-getTreeKey :: PackageLocationImmutable -> Maybe TreeKey
-getTreeKey (PLIHackage _ mtree) = mtree
-getTreeKey (PLIArchive _ pm) = pmTree pm
-getTreeKey (PLIRepo _ pm) = pmTree pm
->>>>>>> 589130c1
+        f