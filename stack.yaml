resolver: lts-6.0
# docker:
#   enable: true
#   repo: fpco/stack-full
# image:
#   containers:
#     - base: "fpco/stack-base" # see ./etc/docker/stack-base/Dockerfile
#       name: "fpco/stack-test"
nix:
  # --nix on the command-line to enable.
  enable: false
  packages:
    - zlib
extra-deps:
- th-lift-instances-0.1.7
- th-utilities-0.1.1.0
- store-0.1.0.1
- th-orphans-0.13.1
<<<<<<< HEAD
- http-client-0.5.0
- http-client-tls-0.3.0
- http-conduit-2.2.0
- path-0.5.8
- unicode-transforms-0.1.0.1
=======
- Cabal-1.24.0.0
>>>>>>> 1b0c4cd9
<|MERGE_RESOLUTION|>--- conflicted
+++ resolved
@@ -16,12 +16,9 @@
 - th-utilities-0.1.1.0
 - store-0.1.0.1
 - th-orphans-0.13.1
-<<<<<<< HEAD
 - http-client-0.5.0
 - http-client-tls-0.3.0
 - http-conduit-2.2.0
 - path-0.5.8
 - unicode-transforms-0.1.0.1
-=======
-- Cabal-1.24.0.0
->>>>>>> 1b0c4cd9
+- Cabal-1.24.0.0