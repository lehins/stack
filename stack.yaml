resolver: lts-12.0

# docker:
#   enable: true
#   repo: fpco/stack-full
# image:
#   containers:
#     - base: "fpco/stack-base" # see ./etc/docker/stack-base/Dockerfile
#       name: "fpco/stack-test"
nix:
  # --nix on the command-line to enable.
  packages:
    - zlib
    - unzip
flags:
  stack:
    hide-dependency-versions: true
    supported-build: true
extra-deps:
- infer-license-0.2.0@rev:0
<<<<<<< HEAD
- hpack-0.29.5@rev:0
=======
- hpack-0.29.6@rev:0
- http-api-data-0.3.8.1@rev:0
>>>>>>> ad524e5e
- githash-0.1.0.1@rev:0

ghc-options:
   "$locals": -fhide-source-paths<|MERGE_RESOLUTION|>--- conflicted
+++ resolved
@@ -18,12 +18,7 @@
     supported-build: true
 extra-deps:
 - infer-license-0.2.0@rev:0
-<<<<<<< HEAD
-- hpack-0.29.5@rev:0
-=======
 - hpack-0.29.6@rev:0
-- http-api-data-0.3.8.1@rev:0
->>>>>>> ad524e5e
 - githash-0.1.0.1@rev:0
 
 ghc-options:
