<<<<<<< HEAD
resolver: nightly-2018-08-04

packages:
- .
- subs/pantry
- subs/curator

extra-deps:
- persistent-sqlite-2.8.2@sha256:6874958eb2943c4567c30bc0069ce4868b2813c490402c22bb2e0efa5b4c4c71,3873
# Ugly, temporary hack
- github: fpco/store
  commit: 8ff486ea5a16665c7fd279963344ac8ef99b6e2a
  subdirs:
  - store
# Switch to Hackage version when released
- github: snoyberg/tar-conduit
  commit: fd03a66110f7d0feff6fe7eb1cc9ca1a56b38fea
=======
resolver: nightly-2018-09-02
>>>>>>> 8d1bb774

# docker:
#   enable: true
#   repo: fpco/stack-full
# image:
#   containers:
#     - base: "fpco/stack-base" # see ./etc/docker/stack-base/Dockerfile
#       name: "fpco/stack-test"
nix:
  # --nix on the command-line to enable.
  enable: false
  packages:
    - zlib
    - unzip

flags:
  # https://github.com/haskell/cabal/issues/4883
  cabal-install:
    native-dns: false

ghc-options:
   "$locals": -fhide-source-paths<|MERGE_RESOLUTION|>--- conflicted
+++ resolved
@@ -1,5 +1,4 @@
-<<<<<<< HEAD
-resolver: nightly-2018-08-04
+resolver: nightly-2018-09-02
 
 packages:
 - .
@@ -16,9 +15,6 @@
 # Switch to Hackage version when released
 - github: snoyberg/tar-conduit
   commit: fd03a66110f7d0feff6fe7eb1cc9ca1a56b38fea
-=======
-resolver: nightly-2018-09-02
->>>>>>> 8d1bb774
 
 # docker:
 #   enable: true
