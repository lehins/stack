--- conflicted
+++ resolved
@@ -7,9 +7,5 @@
     - http-client-tls-0.3.4
 extra-deps:
 - bindings-uname-0.1
-<<<<<<< HEAD
 - unliftio-0.2.0.0
-=======
-- unliftio-0.2.0.0
-- ansi-terminal-0.7.1.1
->>>>>>> 46189046
+- ansi-terminal-0.7.1.1