# FAQ

So that this doesn't become repetitive: for the reasons behind the answers
below, see the [Architecture](architecture.md) page. The goal of the answers here is to be as
helpful and concise as possible.

## Where is stack installed and will it interfere with `ghc` (etc) I already have installed?

Stack itself is installed in normal system locations based on the mechanism you used (see the [Install and upgrade](install_and_upgrade.md) page). Stack installs the Stackage libraries in `~/.stack` and any project libraries or extra dependencies in a `.stack-work` directory within each project's directory. None of this should affect any existing Haskell tools at all.

## What is the relationship between stack and cabal?

* Cabal-the-library is used by stack to build your Haskell code.
* cabal-install (the executable) is used by stack for its dependency solver functionality.
* A .cabal file is provided for each package, and defines all package-level metadata just like it does in the cabal-install world: modules, executables, test suites, etc. No change at all on this front.
* A stack.yaml file references 1 or more packages, and provides information on where dependencies come from.
* `stack build` currently initializes a stack.yaml from the existing .cabal file. Project initialization is something that is still being discussed and there may be more options here for new projects in the future (see issue [253](https://github.com/commercialhaskell/stack/issues/253))

## I need to use a different version of a package than what is provided by the LTS Haskell snapshot I'm using, what should I do?

You can make tweaks to a snapshot by modifying the `extra-deps` configuration value in your `stack.yaml` file, e.g.:

```yaml
resolver: lts-2.9
packages:
- '.'
extra-deps:
- text-1.2.1.1
```

## I need to use a package (or version of a package) that is not available on hackage, what should I do?

Add it to the `packages` list in your project's `stack.yaml`, specifying the package's source code location relative to the directory where your `stack.yaml` file lives, e.g.

```yaml
resolver: lts-2.10
packages:
- '.'
- third-party/proprietary-dep
- github-version-of/conduit
- patched/diagrams
extra-deps: []
```

The above example specifies that it should include the package at the root directory (`'.'`), that the `proprietary-dep` package is found in the project's `third-party` folder, that the `conduit` package is found in the project's `github-version-of` folder, and that the `diagrams` package is found in the project's `patched` folder. This autodetects changes and reinstalls the package.

To install packages directly from a Git repository, use e.g.:

```yaml
resolver: lts-2.10
packages:
- location:
    git: https://github.com/githubuser/reponame.git
    commit: somecommitID
```

Note that the `- '.'` line has been omitted, so the package in the root directory will not be used.

## What is the meaning of the arguments given to stack build, test, etc?

Those are the targets of the build, and can have one of three formats:

* A package name (e.g., `my-package`) will mean that the `my-package` package must be built
* A package identifier (e.g., `my-package-1.2.3`), which includes a specific version. This is useful for passing to `stack install` for getting a specific version from upstream
* A directory (e.g., `./my-package`) for including a local directory's package, including any packages in subdirectories

## I need to modify an upstream package, how should I do it?

Typically, you will want to get the source for the package and then add it to
your `packages` list in stack.yaml. (See the previous question.)
`stack unpack` is one approach for getting the source.
Another would be to add the upstream package as a submodule to your
project.

## Am I required to use a Stackage snapshot to use stack?

No, not at all. If you prefer dependency solving to curation, you can continue with that workflow. Instead of describing the details of how that works here, it's probably easiest to just say: run `stack init --solver` and look at the generated stack.yaml.

## How do I use this with sandboxes?

Explicit sandboxing on the part of the user is not required by stack. All
builds are automatically isolated into separate package databases without any
user interaction. This ensures that you won't accidentally corrupt your
installed packages with actions taken in other projects.

## Can I run `cabal` commands inside `stack exec`?

With a recent enough version of cabal-install (>= 1.22), you can. For older versions, due to [haskell/cabal#1800](https://github.com/haskell/cabal/issues/1800), this does not work. Note that even with recent versions, for some commands you may need this extra level of indirection:
```
$ stack exec -- cabal exec -- cabal <command>
```

However, virtually all `cabal` commands have an equivalent in stack, so this should not be necessary. In particular, `cabal` users may be accustomed to the `cabal run` command. In stack:
```
$ stack build && stack exec <program-name>
```
Or, if you want to install the binaries in a shared location:
```
$ stack install
$ <program-name>
```
assuming your `$PATH` has been set appropriately.

## Using custom preprocessors

If you have a custom preprocessor, for example, Ruby, you may have a
file like:

***B.erb***

``` haskell
module B where

<% (1..5).each do |i| %>
test<%= i %> :: Int
test<%= i %> = <%= i %>
<% end %>
```

To ensure that Stack picks up changes to this file for rebuilds, add
the following line to your .cabal file:

    extra-source-files:   B.erb

## I already have GHC installed, can I still use stack?

Yes. stack will default to using whatever GHC is on your `PATH`. If that GHC is a
compatible version with the snapshot you're using, it will simply use it.
Otherwise, it will prompt you to run `stack setup`. Note that `stack setup` installs GHC into `~/.stack/programs/$platform/ghc-$version/` and not a global location.

Note that GHC installation doesn't work for all OSes, so in some cases the
first option will need to install GHC yourself.

## How does stack determine what GHC to use?

It uses the first GHC that it finds on the `PATH`. If that GHC does not comply with the various requirements (version, architecture) that your project needs, it will prompt you to run `stack setup` to get it. `stack` is fully aware of all GHCs that it has installed itself.

See [this issue](https://github.com/commercialhaskell/stack/issues/420) for a detailed discussion.

## How do I upgrade to GHC 7.10.2 with stack?

If you already have a prior version of GHC use `stack --resolver ghc-7.10 setup --reinstall`. If you don't have any GHC installed, you can skip the `--reinstall`.

## How do I get extra build tools?

stack will automatically install build tools required by your packages or their
dependencies, in particular alex and happy.

__NOTE__: This works when using lts or nightly resolvers, not with ghc or custom resolvers. You can manually install build tools by running, e.g., `stack build alex happy`.

## How does stack choose which snapshot to use when creating a new config file?

It checks the two most recent LTS Haskell major versions and the most recent
Stackage Nightly for a snapshot that is compatible with all of the version
bounds in your .cabal file, favoring the most recent LTS. For more information,
see the snapshot auto-detection section in the architecture document.

## I'd like to use my installed packages in a different directory. How do I tell stack where to find my packages?

Set the `STACK_YAML` environment variable to point to the `stack.yaml` config
file for your project. Then you can run `stack exec`, `stack ghc`, etc., from
any directory and still use your packages.

## My tests are failing. What should I do?

Like all other targets, `stack test` runs test suites in parallel by default. This can cause problems with test suites that depend on global resources such as a database or binding to a fixed port number. A quick hack is to force stack to run all test suites in sequence, using `stack test --jobs=1`. For test suites to run in parallel developers should ensure that their test suites do not depend on global resources (e.g. by asking the OS for a random port to bind to) and where unavoidable, add a lock in order to serialize access to shared resources.

## Can I get bash autocompletion?

Yes, see the [shell-autocompletion documentation](shell_autocompletion.md)

## How do I update my package index?

Users of cabal are used to running `cabal update` regularly. You can do the
same with stack by running `stack update`. But generally, it's not necessary:
if the package index is missing, or if a snapshot refers to package/version
that isn't available, stack will automatically update and then try again. If
you run into a situation where stack doesn't automatically do the update for
you, please report it as a bug.

## Isn't it dangerous to automatically update the index? Can't that corrupt build plans?

No, stack is very explicit about which packages it's going to build for you.
There are three sources of information to tell it which packages to install:
the selected snapshot, the `extra-deps` configuration value, and your local
packages. The only way to get stack to change its build plan is to modify one
of those three. Updating the index will have no impact on stack's behavior.

## I have a custom package index I'd like to use, how do I do so?

You can configure this in your stack.yaml. See [YAML configuration](yaml_configuration.md).

## How can I make sure my project builds against multiple ghc versions?

You can create multiple yaml files for your project,
one for each build plan. For example, you might set up your project directory like so:

```
myproject/
  stack-7.8.yaml
  stack-7.10.yaml
  stack.yaml --> symlink to stack-7.8.yaml
  myproject.cabal
  src/
    ...
```

When you run `stack build`, you can set the
`STACK_YAML` environment variable to indicate which build plan to use.

```
$ stack build                             # builds using the default stack.yaml
$ STACK_YAML=stack-7.10.yaml stack build  # builds using the given yaml file
```

## I heard you can use this with Docker?

Yes, stack supports using Docker with images that contain preinstalled Stackage
packages and the tools. See [Docker integration](docker_integration.md) for details.

## How do I use this with Travis CI?

See the [Travis section in the GUIDE](GUIDE.md#travis-with-caching)

## What is licensing restrictions on Windows?

Currently on Windows GHC produces binaries linked statically with [GNU Multiple Precision Arithmetic Library](https://gmplib.org/) (GMP), which is used by [integer-gmp](https://hackage.haskell.org/package/integer-gmp) library to provide big integer implementation for Haskell. Contrary to the majority of Haskell code licensed under permissive BSD3 license, GMP library is licensed under LGPL, which means resulting binaries [have to be provided with source code or object files](http://www.gnu.org/licenses/gpl-faq.html#LGPLStaticVsDynamic). That may or may not be acceptable for your situation. Current workaround is to use GHC built with alternative big integer implementation called integer-simple, which is free from LGPL limitations as it's pure Haskell and does not use GMP. Unfortunately it has yet to be available out of the box with stack. See [issue #399](https://github.com/commercialhaskell/stack/issues/399) for the ongoing effort and information on workarounds.

## How to get a working executable on Windows?

When executing a binary after building with `stack build` (e.g. for target "foo"), the command `foo.exe` might complain about missing runtime libraries (whereas `stack exec foo` works).

Windows is not able to find the necessary C++ libraries from the standard prompt because they're not in the PATH environment variable. `stack exec` works because it's modifying PATH to include extra things.

Those libraries are shipped with GHC (and, theoretically in some cases, MSYS). The easiest way to find them is `stack exec which`. E.g.

    >stack exec which libstdc++-6.dll
    /c/Users/Michael/AppData/Local/Programs/stack/i386-windows/ghc-7.8.4/mingw/bin/libstdc++-6.dll

A quick workaround is adding this path to the PATH environment variable or copying the files somewhere Windows finds them (cf. https://msdn.microsoft.com/de-de/library/7d83bc18.aspx).

Cf. issue [#425](https://github.com/commercialhaskell/stack/issues/425).

## Can I change stack's default temporary directory?

Stack makes use of a temporary directory for some commands (/tmp by default on linux). If there is not enough free space in this directory, stack may fail (see issue [#429](https://github.com/commercialhaskell/stack/issues/429) ). For instance `stack setup` with a GHC installation requires roughly 1GB free.

A custom temporary directory can be forced:

* on Linux by setting the environment variable TMPDIR (eg `$ TMPDIR=path-to-tmp stack setup`)
* on Windows by setting one of the environment variable (given in priority order), TMP, TEMP, USERPROFILE

If you use Stack with Nix integration, be aware that Nix _also_ uses that TMPDIR
variable, and if it is not set Nix sets it to some subdirectory of `/run`, which
on most Linuxes is a Ramdir. Nix will run the builds in TMPDIR, therefore if you
don't have enough RAM you will get errors about disk space.  If this happens to
you, please _manually_ set TMPDIR before launching Stack to some directory on the
disk.

## Why doesn't stack rebuild my project when I specify `--ghc-options` on the command line?

Because GHC options often only affect optimization levels and warning behavior, stack doesn't recompile
when it detects an option change by default. This behavior can be changed though by setting the
[`rebuild-ghc-options` option](yaml_configuration.md#rebuild-ghc-options) to `true`.

To force recompilation manually, use the `--force-dirty` flag. If this still doesn't lead to a rebuild,
add the `-fforce-recomp` flag to your `--ghc-options`.

## Why doesn't stack apply my `--ghc-options` to my dependencies?

By default, stack applies command line GHC options only to local packages (these are all
the packages that are specified in the `packages` section of your `stack.yaml`).
For an explanation of this choice see [this discussion on the issue tracker](https://github.com/commercialhaskell/stack/issues/827#issuecomment-133263678).

If you still want to set specific GHC options for a dependency, use the [`ghc-options` option](yaml_configuration.md#ghc-options) in your
`stack.yaml` or global `~/.stack/config.yaml`.

To change the set of packages that command line GHC options apply to, use the [`apply-ghc-options` option](yaml_configuration.md#apply-ghc-options).

## stack setup on a windows system only tells me to add certain paths to the PATH variable instead of doing it

If you are using a powershell session, it is easy to automate even that step:

    $env:Path = ( stack setup | %{ $_ -replace '[^ ]+ ', ''} ), $env:Path -join ";"

## How do I reset / remove Stack (such as to to do a completely fresh build)?

The first thing to remove is project-specific `.stack-work` directory within the project's directory. Next, remove `~/.stack` directory overall. You may have errors if you remove the latter but leave the former. Removing Stack itself will relate to how it was installed, and if you used GHC installed outside of Stack, that would need to be removed separately.

## How does stack handle parallel builds? What exactly does it run in parallel?

See [issue #644](https://github.com/commercialhaskell/stack/issues/644) for more details.

## I get strange `ld` errors about recompiling with "-fPIC"

Some users (myself included!) have come across a linker errors (example below) that seem to be dependent on the local environment, i.e. the package may compile on a different machine. The issue has been reported to be [non-deterministic](https://github.com/commercialhaskell/stack/issues/614) in some cases. I've had success using the docker functionality to build the project on a machine that would not compile it otherwise.

```
tmp-0.1.0.0: build
Building tmp-0.1.0.0...
Preprocessing executable 'tmp' for tmp-0.1.0.0...
Linking dist-stack/x86_64-linux/Cabal-1.22.2.0/build/tmp/tmp ...
/usr/bin/ld: dist-stack/x86_64-linux/Cabal-1.22.2.0/build/tmp/tmp-tmp/Main.o: relocation R_X86_64_32S against `stg_bh_upd_frame_info' can not be used when making a shared object; recompile with -fPIC
dist-stack/x86_64-linux/Cabal-1.22.2.0/build/tmp/tmp-tmp/Main.o: error adding symbols: Bad value
collect2: error: ld returned 1 exit status

--  While building package tmp-0.1.0.0 using:
      /home/philip/.stack/programs/x86_64-linux/ghc-7.10.1/bin/runghc-7.10.1 -package=Cabal-1.22.2.0 -clear-package-db -global-package-db /home/philip/tmp/Setup.hs --builddir=dist-stack/x86_64-linux/Cabal-1.22.2.0/ build
    Process exited with code: ExitFailure 1
```

The issue may be related to the use of hardening flags in some cases, specifically those related to producing position independent executables (PIE). This is tracked upstream in the [following ticket](https://ghc.haskell.org/trac/ghc/ticket/9007). Some distributions add such hardening flags by default which may be the cause of some instances of the problem. Therefore, a possible workaround might be to turn off PIE related flags.

In Arch Linux, the support for this is provided by the `hardening-wrapper` package. Some possible workarounds:

* Selectively disabling its PIE forcing by setting `HARDENING_PIE=0` in `/etc/hardening-wrapper.conf`.
* Uninstalling the `hardening-wrapper` package and logging out then into your account again.

If you manage to work around this in other distributions, please include instructions here.

## Where does the output from `--ghc-options=-ddump-splices` (and other `-ddump*` options) go?

These are written to `*.dump-*` files inside the package's `.stack-work` directory.

## <a name="dyld-library-path-ignored"></a>Why is DYLD_LIBRARY_PATH ignored?

If you are on Mac OS X 10.11 ("El Capitan") or later, there is an
[upstream GHC issue](https://ghc.haskell.org/trac/ghc/ticket/11617)
which
[prevents the `DYLD_LIBRARY_PATH` environment variable from being passed to GHC](https://github.com/commercialhaskell/stack/issues/1161)
when System Integrity Protection (a.k.a. "rootless") is enabled. There are two
known workarounds:

 1. Known to work in all cases: [disable System Integrity Protection](http://osxdaily.com/2015/10/05/disable-rootless-system-integrity-protection-mac-os-x/).  **WARNING: Disabling SIP will severely reduce the security of your system, so only do this if absolutely necessary!**
 2. Experimental: [modify GHC's shell script wrappers to use a shell outside the protected directories](https://github.com/commercialhaskell/stack/issues/1161#issuecomment-186690904).

## <a name="usr-bin-ar-permission-denied"></a>Why do I get a `/usr/bin/ar: permission denied` error?

If you are on OS X 10.11 ("El Capitan") or
later, GHC 7.8.4 is
[incompatible with System Integrity Protection (a.k.a. "rootless")](https://github.com/commercialhaskell/stack/issues/563).
GHC 7.10.2 includes a fix, so this only affects users of GHC 7.8.4. If you
cannot upgrade to GHC 7.10.2, you can work around it by
[disabling System Integrity Protection](http://osxdaily.com/2015/10/05/disable-rootless-system-integrity-protection-mac-os-x/).  **WARNING: Disabling SIP will severely reduce the security of your system, so only do this if absolutely necessary!**

## Why is the `--` argument separator ignored in Windows PowerShell

Some versions of Windows PowerShell
[don't pass the `--` to programs](https://github.com/commercialhaskell/stack/issues/813).
The workaround is to quote the `"--"`, e.g.:

    stack exec "--" cabal --version

This is known to be a problem on Windows 7, but seems to be fixed on Windows 10.

## Does stack also install the system/C libraries that some Cabal packages depend on?

No, this is currently out of the scope of stack's target set of features.
Instead of attempting to automate the installation of 3rd party dependencies, we
have the following approaches for handling system dependencies:

* Nix and docker help make your build and execution environment deterministic
  and predictable. This way, you can install system dependencies into a
  container, and share this container with all developers.

* If you have installed some libraries into a non-standard location,
  [`extra-lib-dirs` / `extra-include-dirs`](yaml_configuration.md#extra-include-dirsextra-lib-dirs)
  to specify it.

In the future, stack might give OS specific suggestions for how to install
system libraries.

## How can I make `stack` aware of my custom SSL certificates?

### OS X

In principle, you can use the following command to add a certificate to your system certificate keychain:

    sudo security add-trusted-cert -d -r trustRoot -k /Library/Keychains/System.keychain <certificate>

Some users have reported issues with this approach, see [#907](https://github.com/commercialhaskell/stack/issues/907) for more information.

### Other *NIX OSs

<<<<<<< HEAD
No, this is currently out of the scope of stack's target set of features.
Instead of attempting to automate the installation of 3rd party dependencies, we
have the following approaches for handling system dependencies:

* Nix and docker help make your build and execution environment deterministic
  and predictable. This way, you can install system dependencies into a
  container, and share this container with all developers.

* If you have installed some libraries into a non-standard location,
  [`extra-lib-dirs` / `extra-include-dirs`](yaml_configuration.md#extra-include-dirsextra-lib-dirs)
  to specify it.

In the future, stack might give OS specific suggestions for how to install
system libraries.
=======
Use the `SYSTEM_CERTIFICATE_PATH` environment variable to point at the directory
where you keep your SSL certificates.
>>>>>>> 45dce7d0
<|MERGE_RESOLUTION|>--- conflicted
+++ resolved
@@ -382,22 +382,5 @@
 
 ### Other *NIX OSs
 
-<<<<<<< HEAD
-No, this is currently out of the scope of stack's target set of features.
-Instead of attempting to automate the installation of 3rd party dependencies, we
-have the following approaches for handling system dependencies:
-
-* Nix and docker help make your build and execution environment deterministic
-  and predictable. This way, you can install system dependencies into a
-  container, and share this container with all developers.
-
-* If you have installed some libraries into a non-standard location,
-  [`extra-lib-dirs` / `extra-include-dirs`](yaml_configuration.md#extra-include-dirsextra-lib-dirs)
-  to specify it.
-
-In the future, stack might give OS specific suggestions for how to install
-system libraries.
-=======
 Use the `SYSTEM_CERTIFICATE_PATH` environment variable to point at the directory
-where you keep your SSL certificates.
->>>>>>> 45dce7d0
+where you keep your SSL certificates.