--- conflicted
+++ resolved
@@ -1,9 +1,5 @@
 name: stack
-<<<<<<< HEAD
 version: '2.1.4'
-=======
-version: '2.1.3.1'
->>>>>>> 65d729e0
 synopsis: The Haskell Tool Stack
 description: |
   Please see the documentation at <https://docs.haskellstack.org>
